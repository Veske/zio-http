--- conflicted
+++ resolved
@@ -1,19 +1,11 @@
 import sbt._
 
 object Dependencies {
-<<<<<<< HEAD
-  val JwtCoreVersion                = "9.0.4"
+  val JwtCoreVersion                = "9.0.5"
   val NettyVersion                  = "4.1.75.Final"
   val NettyIncubatorVersion         = "0.0.13.Final"
   val ScalaCompactCollectionVersion = "2.7.0"
   val ZioVersion                    = "2.0.0-RC4"
-=======
-  val JwtCoreVersion                = "9.0.5"
-  val NettyVersion                  = "4.1.75.Final"
-  val NettyIncubatorVersion         = "0.0.13.Final"
-  val ScalaCompactCollectionVersion = "2.7.0"
-  val ZioVersion                    = "1.0.13"
->>>>>>> fe757b04
   val SttpVersion                   = "3.3.18"
 
   val `jwt-core`                 = "com.github.jwt-scala"   %% "jwt-core"                % JwtCoreVersion
