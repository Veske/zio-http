--- conflicted
+++ resolved
@@ -1,13 +1,9 @@
 package zhttp.internal
 
 import io.netty.buffer.Unpooled
-<<<<<<< HEAD
-import zhttp.http.URL.Relative
-=======
 import io.netty.handler.codec.http.HttpVersion
 import zhttp.http.Scheme.{HTTP, HTTPS, WS, WSS}
-import zhttp.http.URL.Location
->>>>>>> 5e4a0cfb
+import zhttp.http.URL._
 import zhttp.http._
 import zhttp.service.Client.ClientRequest
 import zio.random.Random
@@ -54,20 +50,6 @@
     secret   <- Gen.option(Gen.anyString)
   } yield Cookie(name, content, expires, domain, path, secure, httpOnly, maxAge, sameSite, secret)
 
-  def genAbsoluteLocation: Gen[Random with Sized, Location.Absolute] = for {
-    scheme <- Gen.fromIterable(List(Scheme.HTTP, Scheme.HTTPS))
-    host   <- Gen.alphaNumericStringBounded(1, 5)
-    port   <- Gen.int(0, Int.MaxValue)
-  } yield URL.Location.Absolute(scheme, host, port)
-
-  def genAbsoluteURL = for {
-    path        <- HttpGen.path
-    kind        <- HttpGen.genAbsoluteLocation
-    queryParams <- Gen.mapOf(Gen.alphaNumericString, Gen.listOf(Gen.alphaNumericString))
-  } yield URL(path, kind, queryParams)
-
-  def genRelativeLocation: Gen[Any, Location.Relative.type] = Gen.const(URL.Location.Relative)
-
   def header: Gen[Random with Sized, Header] = for {
     key   <- Gen.alphaNumericStringBounded(1, 4)
     value <- Gen.alphaNumericStringBounded(1, 4)
@@ -88,7 +70,6 @@
         )
     } yield cnt
 
-<<<<<<< HEAD
   def url: Gen[Random with Sized, URL] = for {
     path        <- HttpGen.path
     queryParams <- Gen.mapOf(Gen.alphaNumericString, Gen.listOf(Gen.alphaNumericString))
@@ -96,11 +77,6 @@
     host        <- Gen.alphaNumericStringBounded(1, 5)
     port        <- Gen.option(Gen.int(0, Int.MaxValue))
   } yield URL.Absolute(Some(host), scheme, port, relative = Relative(path, queryParams))
-=======
-  def location: Gen[Random with Sized, URL.Location] = {
-    Gen.fromIterable(List(genRelativeLocation, genAbsoluteLocation)).flatten
-  }
->>>>>>> 5e4a0cfb
 
   def method: Gen[Any, Method] = Gen.fromIterable(
     List(
@@ -215,13 +191,4 @@
     ),
   )
 
-<<<<<<< HEAD
-=======
-  def url: Gen[Random with Sized, URL] = for {
-    path        <- HttpGen.path
-    kind        <- HttpGen.location
-    queryParams <- Gen.mapOf(Gen.alphaNumericString, Gen.listOf(Gen.alphaNumericString))
-  } yield URL(path, kind, queryParams)
-
->>>>>>> 5e4a0cfb
 }