package zhttp.service
import zhttp.http._
import zhttp.internal.{DynamicServer, HttpRunnableSpec}
import zhttp.service.ServerSpec.{requestBodySpec, responseSpec, serverErrorSpec}
import zio.test.Assertion.equalTo
import zio.test.TestAspect.{sequential, timeout}
import zio.test._
import zio.{Scope, ZIO, durationInt}

object RequestStreamingServerSpec extends HttpRunnableSpec {
  private val env =
    EventLoopGroup.nio() ++ DynamicServer.live ++ Scope.default

  private val appWithReqStreaming: ZIO[DynamicServer with Scope, Nothing, Unit] =
    serve(DynamicServer.app, Some(Server.enableObjectAggregator(-1)))

  /**
   * Generates a string of the provided length and char.
   */
  private def genString(size: Int, char: Char): String = {
    val buffer = new Array[Char](size)
    for (i <- 0 until size) buffer(i) = char
    new String(buffer)
  }

  val streamingServerSpec = suite("ServerStreamingSpec")(
    test("test unsafe large content") {
      val size    = 1024 * 1024
      val content = genString(size, '?')
      val app     = Http.fromFunctionZIO[Request] {
        _.body.asStream.runCount
          .map(bytesCount => Response.text(bytesCount.toString))
      }
      val res     = app.deploy.body.mapZIO(_.asString).run(body = Body.fromString(content))
      assertZIO(res)(equalTo(size.toString))
    },
    test("multiple body read") {
      val app = Http.collectZIO[Request] { case req =>
        for {
          _ <- req.body.asChunk
          _ <- req.body.asChunk
        } yield Response.ok
      }
      val res = app.deploy.status.run()
      assertZIO(res)(equalTo(Status.InternalServerError))
    },
  ) @@ timeout(10 seconds)

  override def spec =
    suite("RequestStreamingServerSpec") {
<<<<<<< HEAD
      val spec = responseSpec + requestBodySpec + serverErrorSpec + streamingServerSpec
      suite("app with request streaming") { appWithReqStreaming.as(List(spec)) }
    }.provideCustomLayerShared(env) @@ timeout(10 seconds) @@ sequential
=======
      suite("app with request streaming") {
        ZIO.scoped(appWithReqStreaming.as(List(requestBodySpec, streamingServerSpec)))
      }
    }.provideLayerShared(env) @@ timeout(10 seconds) @@ sequential
>>>>>>> a4fafaea

}<|MERGE_RESOLUTION|>--- conflicted
+++ resolved
@@ -48,15 +48,9 @@
 
   override def spec =
     suite("RequestStreamingServerSpec") {
-<<<<<<< HEAD
+
       val spec = responseSpec + requestBodySpec + serverErrorSpec + streamingServerSpec
       suite("app with request streaming") { appWithReqStreaming.as(List(spec)) }
-    }.provideCustomLayerShared(env) @@ timeout(10 seconds) @@ sequential
-=======
-      suite("app with request streaming") {
-        ZIO.scoped(appWithReqStreaming.as(List(requestBodySpec, streamingServerSpec)))
-      }
     }.provideLayerShared(env) @@ timeout(10 seconds) @@ sequential
->>>>>>> a4fafaea
 
 }