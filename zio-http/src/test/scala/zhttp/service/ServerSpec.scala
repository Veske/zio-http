package zhttp.service

import zhttp.html._
import zhttp.http._
import zhttp.internal.{DynamicServer, HttpGen, HttpRunnableSpec}
import zhttp.service.server._
import zio.duration.durationInt
import zio.stream.{ZStream, ZTransducer}
import zio.test.Assertion._
import zio.test.TestAspect._
import zio.test._
import zio.{Chunk, ZIO}

import java.nio.file.Paths

object ServerSpec extends HttpRunnableSpec {

  private val nonEmptyContent = for {
    data    <- Gen.listOf(Gen.alphaNumericString)
    content <- HttpGen.nonEmptyHttpData(Gen.const(data))
  } yield (data.mkString(""), content)

  private val env =
    EventLoopGroup.nio() ++ ChannelFactory.nio ++ ServerChannelFactory.nio ++ DynamicServer.live

<<<<<<< HEAD
  private val app = serve { DynamicServer.app }
=======
  private val staticApp = Http.collectZIO[Request] {
    case Method.GET -> !! / "success"       => ZIO.succeed(Response.ok)
    case Method.GET -> !! / "failure"       => ZIO.fail(new RuntimeException("FAILURE"))
    case Method.GET -> !! / "get%2Fsuccess" => ZIO.succeed(Response.ok)
  }

  // Use this route to test anything that doesn't require ZIO related computations.
  private val nonZIO = Http.collectHExit[Request] {
    case _ -> !! / "HExitSuccess" => HExit.succeed(Response.ok)
    case _ -> !! / "HExitFailure" => HExit.fail(new RuntimeException("FAILURE"))
  }

  private val app = serve(nonZIO ++ staticApp ++ DynamicServer.app, Some(Server.requestDecompression(true)))
>>>>>>> 0096ea93

  def dynamicAppSpec = suite("DynamicAppSpec") {
    suite("success") {
      testM("status is 200") {
        val status = Http.ok.deploy.status.run()
        assertM(status)(equalTo(Status.OK))
      } +
        testM("status is 200") {
          val res = Http.text("ABC").deploy.status.run()
          assertM(res)(equalTo(Status.OK))
        } +
        testM("content is set") {
          val res = Http.text("ABC").deploy.bodyAsString.run()
          assertM(res)(containsString("ABC"))
        }
    } +
      suite("not found") {
        val app = Http.empty
        testM("status is 404") {
          val res = app.deploy.status.run()
          assertM(res)(equalTo(Status.NOT_FOUND))
        } +
          testM("header is set") {
            val res = app.deploy.headerValue(HeaderNames.contentLength).run()
            assertM(res)(isSome(equalTo("0")))
          }
      } +
      suite("error") {
        val app = Http.fail(new Error("SERVER_ERROR"))
        testM("status is 500") {
          val res = app.deploy.status.run()
          assertM(res)(equalTo(Status.INTERNAL_SERVER_ERROR))
        } +
          testM("content is set") {
            val res = app.deploy.bodyAsString.run()
            assertM(res)(containsString("SERVER_ERROR"))
          } +
          testM("header is set") {
            val res = app.deploy.headerValue(HeaderNames.contentLength).run()
            assertM(res)(isSome(anything))
          }
      } +
      suite("echo content") {
        val app = Http.collectZIO[Request] { case req =>
          req.bodyAsString.map(text => Response.text(text))
        }

        testM("status is 200") {
          val res = app.deploy.status.run()
          assertM(res)(equalTo(Status.OK))
        } +
          testM("body is ok") {
            val res = app.deploy.bodyAsString.run(content = HttpData.fromString("ABC"))
            assertM(res)(equalTo("ABC"))
          } +
          testM("empty string") {
            val res = app.deploy.bodyAsString.run(content = HttpData.fromString(""))
            assertM(res)(equalTo(""))
          } +
          testM("one char") {
            val res = app.deploy.bodyAsString.run(content = HttpData.fromString("1"))
            assertM(res)(equalTo("1"))
          }
      } +
      suite("headers") {
        val app = Http.ok.addHeader("Foo", "Bar")
        testM("headers are set") {
          val res = app.deploy.headerValue("Foo").run()
          assertM(res)(isSome(equalTo("Bar")))
        }
      } + suite("response") {
        val app = Http.response(Response(status = Status.OK, data = HttpData.fromString("abc")))
        testM("body is set") {
          val res = app.deploy.bodyAsString.run()
          assertM(res)(equalTo("abc"))
        }
      } +
      suite("decompression") {
        val app     = Http.collectZIO[Request] { case req => req.bodyAsString.map(body => Response.text(body)) }.deploy
        val content = "some-text"
        val stream  = ZStream.fromChunk(Chunk.fromArray(content.getBytes))

        testM("gzip") {
          val res = for {
            body     <- stream.transduce(ZTransducer.gzip()).runCollect
            response <- app.run(
              content = HttpData.fromChunk(body),
              headers = Headers.contentEncoding(HeaderValues.gzip),
            )
          } yield response
          assertM(res.flatMap(_.bodyAsString))(equalTo(content))
        } +
          testM("deflate") {
            val res = for {
              body     <- stream.transduce(ZTransducer.deflate()).runCollect
              response <- app.run(
                content = HttpData.fromChunk(body),
                headers = Headers.contentEncoding(HeaderValues.deflate),
              )
            } yield response
            assertM(res.flatMap(_.bodyAsString))(equalTo(content))
          }
      }
  }

  def requestSpec = suite("RequestSpec") {
    val app: HttpApp[Any, Nothing] = Http.collect[Request] { case req =>
      Response.text(req.contentLength.getOrElse(-1).toString)
    }
    testM("has content-length") {
      checkAllM(Gen.alphaNumericString) { string =>
        val res = app.deploy.bodyAsString.run(content = HttpData.fromString(string))
        assertM(res)(equalTo(string.length.toString))
      }
    } +
      testM("POST Request.getBody") {
        val app = Http.collectZIO[Request] { case req => req.body.as(Response.ok) }
        val res = app.deploy.status.run(path = !!, method = Method.POST, content = HttpData.fromString("some text"))
        assertM(res)(equalTo(Status.OK))
      }
  }

  def responseSpec = suite("ResponseSpec") {
    testM("data") {
      checkAllM(nonEmptyContent) { case (string, data) =>
        val res = Http.fromData(data).deploy.bodyAsString.run()
        assertM(res)(equalTo(string))
      }
    } +
      testM("data from file") {
        val res = Http.fromResource("/TestFile.txt").deploy.bodyAsString.run()
        assertM(res)(equalTo("abc\nfoo"))
      } +
      testM("content-type header on file response") {
        val res =
          Http
            .fromResource("/TestFile2.mp4")
            .deploy
            .headerValue(HeaderNames.contentType)
            .run()
            .map(_.getOrElse("Content type header not found."))
        assertM(res)(equalTo("video/mp4"))
      } +
      testM("status") {
        checkAllM(HttpGen.status) { case status =>
          val res = Http.status(status).deploy.status.run()
          assertM(res)(equalTo(status))
        }

      } +
      testM("header") {
        checkAllM(HttpGen.header) { case header @ (name, value) =>
          val res = Http.ok.addHeader(header).deploy.headerValue(name).run()
          assertM(res)(isSome(equalTo(value)))
        }
      } +
      testM("text streaming") {
        val res = Http.fromStream(ZStream("a", "b", "c")).deploy.bodyAsString.run()
        assertM(res)(equalTo("abc"))
      } +
      testM("echo streaming") {
        val res = Http
          .collectHttp[Request] { case req =>
            Http.fromStream(ZStream.fromEffect(req.body).flattenChunks)
          }
          .deploy
          .bodyAsString
          .run(content = HttpData.fromString("abc"))
        assertM(res)(equalTo("abc"))
      } +
      testM("file-streaming") {
        val path = getClass.getResource("/TestFile.txt").getPath
        val res  = Http.fromStream(ZStream.fromFile(Paths.get(path))).deploy.bodyAsString.run()
        assertM(res)(equalTo("abc\nfoo"))
      } +
      suite("html") {
        testM("body") {
          val res = Http.html(html(body(div(id := "foo", "bar")))).deploy.bodyAsString.run()
          assertM(res)(equalTo("""<!DOCTYPE html><html><body><div id="foo">bar</div></body></html>"""))
        } +
          testM("content-type") {
            val app = Http.html(html(body(div(id := "foo", "bar"))))
            val res = app.deploy.headerValue(HeaderNames.contentType).run()
            assertM(res)(isSome(equalTo(HeaderValues.textHtml.toString)))
          }
      } +
      suite("content-length") {
        suite("string") {
          testM("unicode text") {
            val res = Http.text("äöü").deploy.contentLength.run()
            assertM(res)(isSome(equalTo(6L)))
          } +
            testM("already set") {
              val res = Http.text("1234567890").withContentLength(4L).deploy.contentLength.run()
              assertM(res)(isSome(equalTo(4L)))
            }
        }
      } +
      suite("memoize") {
        testM("concurrent") {
          val size     = 100
          val expected = (0 to size) map (_ => Status.OK)
          for {
            response <- Response.text("abc").freeze
            actual   <- ZIO.foreachPar(0 to size)(_ => Http.response(response).deploy.status.run())
          } yield assert(actual)(equalTo(expected))
        } +
          testM("update after cache") {
            val server = "ZIO-Http"
            for {
              res    <- Response.text("abc").freeze
              actual <- Http.response(res).withServer(server).deploy.headerValue(HeaderNames.server).run()
            } yield assert(actual)(isSome(equalTo(server)))
          }
      }
  }

  override def spec =
    suiteM("Server") {
      app
        .as(
          List(dynamicAppSpec, responseSpec, requestSpec),
        )
        .useNow
    }.provideCustomLayerShared(env) @@ timeout(30 seconds)

}<|MERGE_RESOLUTION|>--- conflicted
+++ resolved
@@ -23,23 +23,7 @@
   private val env =
     EventLoopGroup.nio() ++ ChannelFactory.nio ++ ServerChannelFactory.nio ++ DynamicServer.live
 
-<<<<<<< HEAD
-  private val app = serve { DynamicServer.app }
-=======
-  private val staticApp = Http.collectZIO[Request] {
-    case Method.GET -> !! / "success"       => ZIO.succeed(Response.ok)
-    case Method.GET -> !! / "failure"       => ZIO.fail(new RuntimeException("FAILURE"))
-    case Method.GET -> !! / "get%2Fsuccess" => ZIO.succeed(Response.ok)
-  }
-
-  // Use this route to test anything that doesn't require ZIO related computations.
-  private val nonZIO = Http.collectHExit[Request] {
-    case _ -> !! / "HExitSuccess" => HExit.succeed(Response.ok)
-    case _ -> !! / "HExitFailure" => HExit.fail(new RuntimeException("FAILURE"))
-  }
-
-  private val app = serve(nonZIO ++ staticApp ++ DynamicServer.app, Some(Server.requestDecompression(true)))
->>>>>>> 0096ea93
+  private val app = serve(DynamicServer.app, Some(Server.requestDecompression(true)))
 
   def dynamicAppSpec = suite("DynamicAppSpec") {
     suite("success") {
