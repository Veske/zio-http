package zhttp.http

import io.netty.buffer.{ByteBuf, ByteBufUtil}
import io.netty.util.AsciiString
import zhttp.http.HttpData.BinaryByteBuf
import zhttp.http.headers.HeaderExtension
import zio.stream.ZStream
<<<<<<< HEAD
import zio.{Chunk, Task, URIO, ZIO}
=======
import zio.{Chunk, Task, ZIO}
>>>>>>> e61972e2

private[zhttp] trait HttpDataExtension[+A] extends HeaderExtension[A] { self: A =>
  private[zhttp] final def bodyAsByteBuf: Task[ByteBuf] = data.toByteBuf

  def data: HttpData

  /**
   * Decodes the content of request as a Chunk of Bytes
   */
  final def body: Task[Chunk[Byte]] =
    bodyAsByteArray.map(Chunk.fromArray)

<<<<<<< HEAD
  final def bodyAsByteArray: Task[Array[Byte]] = {
    bodyAsByteBuf.flatMap(buf => Task(ByteBufUtil.getBytes(buf)).ensuring(cleanUp(buf, data)))
  }

  private def cleanUp(byteBuf: ByteBuf, data: HttpData): URIO[Any, Boolean] =
    if (data.isInstanceOf[BinaryByteBuf]) URIO(true) else URIO(byteBuf.release(byteBuf.refCnt()))
=======
  final def bodyAsByteArray: Task[Array[Byte]] =
    bodyAsByteBuf.flatMap(buf =>
      ZIO.attempt(ByteBufUtil.getBytes(buf)).ensuring(ZIO.succeed(buf.release(buf.refCnt()))),
    )
>>>>>>> e61972e2

  /**
   * Decodes the content of request as CharSequence
   */
  final def bodyAsCharSequence: ZIO[Any, Throwable, CharSequence] =
    bodyAsByteArray.map { buf => new AsciiString(buf, false) }

  /**
   * Decodes the content of request as stream of bytes
   */
  final def bodyAsStream: ZStream[Any, Throwable, Byte] = data.toByteBufStream
    .mapZIO[Any, Throwable, Chunk[Byte]] { buf =>
      ZIO.attempt {
        val bytes = Chunk.fromArray(ByteBufUtil.getBytes(buf))
        buf.release(buf.refCnt())
        bytes
      }
    }
    .flattenChunks

  /**
   * Decodes the content of request as string
   */
  final def bodyAsString: Task[String] =
    bodyAsByteArray.map(new String(_, charset))
}<|MERGE_RESOLUTION|>--- conflicted
+++ resolved
@@ -2,14 +2,9 @@
 
 import io.netty.buffer.{ByteBuf, ByteBufUtil}
 import io.netty.util.AsciiString
-import zhttp.http.HttpData.BinaryByteBuf
 import zhttp.http.headers.HeaderExtension
 import zio.stream.ZStream
-<<<<<<< HEAD
-import zio.{Chunk, Task, URIO, ZIO}
-=======
 import zio.{Chunk, Task, ZIO}
->>>>>>> e61972e2
 
 private[zhttp] trait HttpDataExtension[+A] extends HeaderExtension[A] { self: A =>
   private[zhttp] final def bodyAsByteBuf: Task[ByteBuf] = data.toByteBuf
@@ -22,19 +17,10 @@
   final def body: Task[Chunk[Byte]] =
     bodyAsByteArray.map(Chunk.fromArray)
 
-<<<<<<< HEAD
-  final def bodyAsByteArray: Task[Array[Byte]] = {
-    bodyAsByteBuf.flatMap(buf => Task(ByteBufUtil.getBytes(buf)).ensuring(cleanUp(buf, data)))
-  }
-
-  private def cleanUp(byteBuf: ByteBuf, data: HttpData): URIO[Any, Boolean] =
-    if (data.isInstanceOf[BinaryByteBuf]) URIO(true) else URIO(byteBuf.release(byteBuf.refCnt()))
-=======
   final def bodyAsByteArray: Task[Array[Byte]] =
     bodyAsByteBuf.flatMap(buf =>
       ZIO.attempt(ByteBufUtil.getBytes(buf)).ensuring(ZIO.succeed(buf.release(buf.refCnt()))),
     )
->>>>>>> e61972e2
 
   /**
    * Decodes the content of request as CharSequence
