package zhttp.http

<<<<<<< HEAD
import io.netty.handler.codec.http.HttpHeaderNames
import io.netty.util.AsciiString.contentEqualsIgnoreCase
import zhttp.http.CORS.DefaultCORSConfig
import zhttp.http.Headers.BasicSchemeName
import zhttp.http.LOG.DefaultLogConfig
import zhttp.http.Middleware.{Flag, RequestP}
import zhttp.service.server.ServerTimeGenerator
=======
import zhttp.http.middleware.Web
>>>>>>> 0d59e4c4
import zio.clock.Clock
import zio.duration.Duration
import zio.{UIO, ZIO}

/**
 * Middlewares are essentially transformations that one can apply on any Http to produce a new one. They can modify
 * requests and responses and also transform them into more concrete domain entities.
 *
 * You can think of middlewares as a functions —
 *
 * {{{
 * type Middleware[R, E, AIn, BIn, AOut, BOut] = Http[R, E, AIn, BIn] => Http[R, E, AOut, BOut]
 * }}}
 *
 * The `AIn` and `BIn` type params represent the type params of the input Http. The `AOut` and `BOut` type params
 * represent the type params of the output Http.
 */
sealed trait Middleware[-R, +E, +AIn, -BIn, -AOut, +BOut] { self =>

  /**
   * Creates a new middleware that passes the output Http of the current middleware as the input to the provided
   * middleware.
   */
  final def >>>[R1 <: R, E1 >: E, AIn1 <: AOut, BIn1 >: BOut, AOut1, BOut1](
    other: Middleware[R1, E1, AIn1, BIn1, AOut1, BOut1],
  ): Middleware[R1, E1, AIn, BIn, AOut1, BOut1] = self andThen other

  /**
   * Applies self but if it fails, applies other.
   */
  final def <>[R1 <: R, E1, AIn0 >: AIn, BIn0 <: BIn, AOut0 <: AOut, BOut0 >: BOut](
    other: Middleware[R1, E1, AIn0, BIn0, AOut0, BOut0],
  ): Middleware[R1, E1, AIn0, BIn0, AOut0, BOut0] = self orElse other

  /**
   * Combines two middleware that don't modify the input and output types.
   */
  final def ++[R1 <: R, E1 >: E, A0 >: AIn <: AOut, B0 >: BOut <: BIn](
    other: Middleware[R1, E1, A0, B0, A0, B0],
  ): Middleware[R1, E1, A0, B0, A0, B0] =
    self combine other

  /**
   * Composes one middleware with another.
   */
  final def andThen[R1 <: R, E1 >: E, AIn1 <: AOut, BIn1 >: BOut, AOut1, BOut1](
    other: Middleware[R1, E1, AIn1, BIn1, AOut1, BOut1],
  ): Middleware[R1, E1, AIn, BIn, AOut1, BOut1] = Middleware.AndThen(self, other)

  /**
   * Applies middleware on Http and returns new Http.
   */
  final def apply[R1 <: R, E1 >: E](http: Http[R1, E1, AIn, BIn]): Http[R1, E1, AOut, BOut] = execute(http)

  /**
   * Makes the middleware resolve with a constant Middleware
   */
  final def as[BOut0](
    bout: BOut0,
  ): Middleware[R, E, AIn, BIn, AOut, BOut0] =
    self.map(_ => bout)

  /**
   * Combines two middleware that operate on the same input and output types, into one.
   */
  final def combine[R1 <: R, E1 >: E, A0 >: AIn <: AOut, B0 >: BOut <: BIn](
    other: Middleware[R1, E1, A0, B0, A0, B0],
  ): Middleware[R1, E1, A0, B0, A0, B0] =
    self andThen other

  /**
   * Preprocesses the incoming value for the outgoing Http.
   */
  final def contramap[AOut0](f: AOut0 => AOut): Middleware[R, E, AIn, BIn, AOut0, BOut] =
    self.contramapZIO[AOut0](a => UIO(f(a)))

  /**
   * Preprocesses the incoming value using a ZIO, for the outgoing Http.
   */
  final def contramapZIO[AOut0]: Middleware.PartialContraMapZIO[R, E, AIn, BIn, AOut, BOut, AOut0] =
    new Middleware.PartialContraMapZIO(self)

  /**
   * Delays the production of Http output for the specified duration
   */
  final def delay(duration: Duration): Middleware[R with Clock, E, AIn, BIn, AOut, BOut] =
    self.mapZIO(b => UIO(b).delay(duration))

  /**
   * Creates a new Middleware from another
   */
  final def flatMap[R1 <: R, E1 >: E, AIn0 >: AIn, BIn0 <: BIn, AOut0 <: AOut, BOut0](
    f: BOut => Middleware[R1, E1, AIn0, BIn0, AOut0, BOut0],
  ): Middleware[R1, E1, AIn0, BIn0, AOut0, BOut0] =
    Middleware.FlatMap(self, f)

  /**
<<<<<<< HEAD
   * Provides a logging middleware
   */
  def log[R, E](
    logger: (String, LogLevel) => ZIO[R, E, Unit],
    logFmt: LogFmt = DefaultLogConfig,
  ): Middleware[R with Clock, E] = {

    val serverTime = ServerTimeGenerator.make

    def logRequest[R0, E0](
      method: Method,
      url: URL,
      headers: Headers,
      startTime: Long,
    ): ZIO[R0 with Clock, Option[E0], (Long, LogStep)] = {
      ZIO.succeed {
        (
          startTime,
          LogStep(Request(method = method, url = url, headers = headers)),
        )
      }
    }

    def logResponse[R0, E0](
      logger: (String, LogLevel) => ZIO[R0, E0, Unit],
      status: Status,
      responseHeaders: Headers,
      logStep: LogStep,
      startTime: Long,
      endTime: Long,
    ): ZIO[R0 with Clock, Option[E0], Patch] = {
      val logData =
        logFmt.run(logStep.request, Response(status = status, headers = responseHeaders), startTime, endTime)
      if (status.asJava.code() > 499) {
        logger(logData, LogLevel.Error).mapBoth(e => Some(e), _ => Patch.empty)
      } else {
        logger(logData, LogLevel.Info).mapBoth(e => Some(e), _ => Patch.empty)
      }
    }

    Middleware.makeZIO((method, url, headers) =>
      ZIO
        .succeed(serverTime.getLong)
        .flatMap(start => logRequest(method, url, headers, start)),
    ) { case (status, headers, (start, logStep)) =>
      for {
        end <- ZIO.succeed(serverTime.getLong)
        _   <- logResponse(logger, status, headers, logStep, start, end)
      } yield Patch.empty
    }

  }

  /**
   * Creates a middleware for signing cookies
=======
   * Flattens an Middleware of a Middleware
>>>>>>> 0d59e4c4
   */
  final def flatten[R1 <: R, E1 >: E, AIn0 >: AIn, BIn0 <: BIn, AOut0 <: AOut, BOut0](implicit
    ev: BOut <:< Middleware[R1, E1, AIn0, BIn0, AOut0, BOut0],
  ): Middleware[R1, E1, AIn0, BIn0, AOut0, BOut0] =
    flatMap(identity(_))

  /**
   * Transforms the output type of the current middleware.
   */
  final def map[BOut0](f: BOut => BOut0): Middleware[R, E, AIn, BIn, AOut, BOut0] =
    self.flatMap(b => Middleware.succeed(f(b)))

  /**
   * Transforms the output type of the current middleware using effect function.
   */
  final def mapZIO[R1 <: R, E1 >: E, BOut0](f: BOut => ZIO[R1, E1, BOut0]): Middleware[R1, E1, AIn, BIn, AOut, BOut0] =
    self.flatMap(b => Middleware.fromHttp(Http.fromZIO(f(b))))

  /**
   * Applies self but if it fails, applies other.
   */
  final def orElse[R1 <: R, E1, AIn0 >: AIn, BIn0 <: BIn, AOut0 <: AOut, BOut0 >: BOut](
    other: Middleware[R1, E1, AIn0, BIn0, AOut0, BOut0],
  ): Middleware[R1, E1, AIn0, BIn0, AOut0, BOut0] =
    Middleware.OrElse(self, other)

  /**
   * Race between current and other, cancels other when execution of one completes
   */
  final def race[R1 <: R, E1 >: E, AIn1 >: AIn, BIn1 <: BIn, AOut1 <: AOut, BOut1 >: BOut](
    other: Middleware[R1, E1, AIn1, BIn1, AOut1, BOut1],
  ): Middleware[R1, E1, AIn1, BIn1, AOut1, BOut1] =
    Middleware.Race(self, other)

  final def runAfter[R1 <: R, E1 >: E](effect: ZIO[R1, E1, Any]): Middleware[R1, E1, AIn, BIn, AOut, BOut] =
    self.mapZIO(bOut => effect.as(bOut))

  final def runBefore[R1 <: R, E1 >: E](effect: ZIO[R1, E1, Any]): Middleware[R1, E1, AIn, BIn, AOut, BOut] =
    self.contramapZIO(b => effect.as(b))

  /**
   * Applies Middleware based only if the condition function evaluates to true
   */
  final def when[AOut0 <: AOut](cond: AOut0 => Boolean): Middleware[R, E, AIn, BIn, AOut0, BOut] =
    whenZIO(a => UIO(cond(a)))

  /**
   * Applies Middleware based only if the condition effectful function evaluates to true
   */
  final def whenZIO[R1 <: R, E1 >: E, AOut0 <: AOut](
    cond: AOut0 => ZIO[R1, E1, Boolean],
  ): Middleware[R1, E1, AIn, BIn, AOut0, BOut] =
    Middleware.ifThenElseZIO[AOut0](cond(_))(
      isTrue = _ => self,
      isFalse = _ => Middleware.identity,
    )

  /**
   * Applies Middleware and returns a transformed Http app
   */
  private[zhttp] final def execute[R1 <: R, E1 >: E](http: Http[R1, E1, AIn, BIn]): Http[R1, E1, AOut, BOut] =
    Middleware.execute(http, self)
}

object Middleware extends Web {

  /**
   * Creates a middleware using specified encoder and decoder
   */
  def codec[A, B]: PartialCodec[A, B] = new PartialCodec[A, B](())

  /**
   * Creates a middleware using specified effectful encoder and decoder
   */
  def codecZIO[A, B]: PartialCodecZIO[A, B] = new PartialCodecZIO[A, B](())

  /**
   * Creates a middleware using specified function
   */
  def collect[A]: PartialCollect[A] = new PartialCollect[A](())

  /**
   * Creates a middleware using specified effect function
   */
  def collectZIO[A]: PartialCollectZIO[A] = new PartialCollectZIO[A](())

  /**
   * Creates a middleware which always fail with specified error
   */
  def fail[E](e: E): Middleware[Any, E, Nothing, Any, Any, Nothing] = Fail(e)

  /**
   * Creates a middleware with specified http App
   */
  def fromHttp[R, E, A, B](http: Http[R, E, A, B]): Middleware[R, E, Nothing, Any, A, B] = Constant(http)

  /**
   * An empty middleware that doesn't do anything
   */
  def identity: Middleware[Any, Nothing, Nothing, Any, Any, Nothing] = Middleware.Identity

  /**
   * Logical operator to decide which middleware to select based on the predicate.
   */
  def ifThenElse[A]: PartialIfThenElse[A] = new PartialIfThenElse(())

  /**
   * Logical operator to decide which middleware to select based on the predicate effect.
   */
  def ifThenElseZIO[A]: PartialIfThenElseZIO[A] = new PartialIfThenElseZIO(())

  /**
   * Creates a new middleware using transformation functions
   */
  def intercept[A, B]: PartialIntercept[A, B] = new PartialIntercept[A, B](())

  /**
   * Creates a new middleware using effectful transformation functions
   */
  def interceptZIO[A, B]: PartialInterceptZIO[A, B] = new PartialInterceptZIO[A, B](())

  /**
   * Creates a middleware which always succeed with specified value
   */
  def succeed[B](b: B): Middleware[Any, Nothing, Nothing, Any, Any, B] = fromHttp(Http.succeed(b))

  private[zhttp] def execute[R, E, AIn, BIn, AOut, BOut](
    http: Http[R, E, AIn, BIn],
    self: Middleware[R, E, AIn, BIn, AOut, BOut],
  ): Http[R, E, AOut, BOut] =
    self match {
      case Identity                      => http.asInstanceOf[Http[R, E, AOut, BOut]]
      case Constant(http)                => http
      case OrElse(self, other)           => self.execute(http).orElse(other.execute(http))
      case Fail(error)                   => Http.fail(error)
      case AndThen(self, other)          => other.execute(self.execute(http))
      case FlatMap(self, f)              => self.execute(http).flatMap(f(_).execute(http))
      case ContraMapZIO(self, f)         => self.execute(http).contramapZIO(a => f(a))
      case Race(self, other)             => self.execute(http) race other.execute(http)
      case Intercept(incoming, outgoing) =>
        Http.fromOptionFunction[AOut] { a =>
          for {
            s <- incoming(a)
            b <- http(a.asInstanceOf[AIn])
            c <- outgoing(b, s)
          } yield c.asInstanceOf[BOut]
        }
    }

  final class PartialCollect[AOut](val unit: Unit) extends AnyVal {
    def apply[R, E, AIn, BIn, BOut](
      f: PartialFunction[AOut, Middleware[R, E, AIn, BIn, AOut, BOut]],
    ): Middleware[R, E, AIn, BIn, AOut, BOut] =
      Middleware.fromHttp(Http.collect[AOut] { case aout if f.isDefinedAt(aout) => f(aout) }).flatten
  }

  final class PartialCollectZIO[AOut](val unit: Unit) extends AnyVal {
    def apply[R, E, AIn, BIn, BOut](
      f: PartialFunction[AOut, ZIO[R, E, Middleware[R, E, AIn, BIn, AOut, BOut]]],
    ): Middleware[R, E, AIn, BIn, AOut, BOut] =
      Middleware.fromHttp(Http.collectZIO[AOut] { case aout if f.isDefinedAt(aout) => f(aout) }).flatten
  }

  final class PartialIntercept[A, B](val unit: Unit) extends AnyVal {
    def apply[S, BOut](incoming: A => S)(outgoing: (B, S) => BOut): Middleware[Any, Nothing, A, B, A, BOut] =
      interceptZIO[A, B](a => UIO(incoming(a)))((b, s) => UIO(outgoing(b, s)))
  }

  final class PartialInterceptZIO[A, B](val unit: Unit) extends AnyVal {
    def apply[R, E, S, BOut](
      incoming: A => ZIO[R, Option[E], S],
    ): PartialInterceptOutgoingZIO[R, E, A, S, B] =
      new PartialInterceptOutgoingZIO(incoming)
  }

  final class PartialInterceptOutgoingZIO[-R, +E, A, +S, B](val incoming: A => ZIO[R, Option[E], S]) extends AnyVal {
    def apply[R1 <: R, E1 >: E, BOut](
      outgoing: (B, S) => ZIO[R1, Option[E1], BOut],
    ): Middleware[R1, E1, A, B, A, BOut] =
      Intercept(incoming, outgoing)
  }

  final class PartialCodec[AOut, BIn](val unit: Unit) extends AnyVal {
    def apply[E, AIn, BOut](
      decoder: AOut => Either[E, AIn],
      encoder: BIn => Either[E, BOut],
    ): Middleware[Any, E, AIn, BIn, AOut, BOut] =
      Middleware.identity.mapZIO((b: BIn) => ZIO.fromEither(encoder(b))).contramapZIO(a => ZIO.fromEither(decoder(a)))
  }

  final class PartialIfThenElse[AOut](val unit: Unit) extends AnyVal {
    def apply[R, E, AIn, BIn, BOut](cond: AOut => Boolean)(
      isTrue: AOut => Middleware[R, E, AIn, BIn, AOut, BOut],
      isFalse: AOut => Middleware[R, E, AIn, BIn, AOut, BOut],
    ): Middleware[R, E, AIn, BIn, AOut, BOut] =
      Middleware
        .fromHttp(Http.fromFunction[AOut] { a => if (cond(a)) isTrue(a) else isFalse(a) })
        .flatten
  }

  final class PartialIfThenElseZIO[AOut](val unit: Unit) extends AnyVal {
    def apply[R, E, AIn, BIn, BOut](cond: AOut => ZIO[R, E, Boolean])(
      isTrue: AOut => Middleware[R, E, AIn, BIn, AOut, BOut],
      isFalse: AOut => Middleware[R, E, AIn, BIn, AOut, BOut],
    ): Middleware[R, E, AIn, BIn, AOut, BOut] =
      Middleware
        .fromHttp(Http.fromFunctionZIO[AOut] { a => cond(a).map(b => if (b) isTrue(a) else isFalse(a)) })
        .flatten
  }

  final class PartialCodecZIO[AOut, BIn](val unit: Unit) extends AnyVal {
    def apply[R, E, AIn, BOut](
      decoder: AOut => ZIO[R, E, AIn],
      encoder: BIn => ZIO[R, E, BOut],
    ): Middleware[R, E, AIn, BIn, AOut, BOut] =
      Middleware.identity.mapZIO(encoder).contramapZIO(decoder)
  }

  final class PartialContraMapZIO[-R, +E, +AIn, -BIn, -AOut, +BOut, AOut0](
    val self: Middleware[R, E, AIn, BIn, AOut, BOut],
  ) extends AnyVal {
    def apply[R1 <: R, E1 >: E](f: AOut0 => ZIO[R1, E1, AOut]): Middleware[R1, E1, AIn, BIn, AOut0, BOut] =
      ContraMapZIO[R1, E1, AIn, BIn, AOut, BOut, AOut0](self, f)
  }

  private final case class Fail[E](error: E) extends Middleware[Any, E, Nothing, Any, Any, Nothing]

  private final case class OrElse[R, E0, E1, AIn, BIn, AOut, BOut](
    self: Middleware[R, E0, AIn, BIn, AOut, BOut],
    other: Middleware[R, E1, AIn, BIn, AOut, BOut],
  ) extends Middleware[R, E1, AIn, BIn, AOut, BOut]

  private final case class Constant[R, E, AOut, BOut](http: Http[R, E, AOut, BOut])
      extends Middleware[R, E, Nothing, Any, AOut, BOut]

  private final case class Intercept[R, E, A, B, S, BOut](
    incoming: A => ZIO[R, Option[E], S],
    outgoing: (B, S) => ZIO[R, Option[E], BOut],
  ) extends Middleware[R, E, A, B, A, BOut]

  private final case class AndThen[R, E, A0, B0, A1, B1, A2, B2](
    self: Middleware[R, E, A0, B0, A1, B1],
    other: Middleware[R, E, A1, B1, A2, B2],
  ) extends Middleware[R, E, A0, B0, A2, B2]

  private final case class FlatMap[R, E, AIn, BIn, AOut, BOut, BOut0](
    self: Middleware[R, E, AIn, BIn, AOut, BOut0],
    f: BOut0 => Middleware[R, E, AIn, BIn, AOut, BOut],
  ) extends Middleware[R, E, AIn, BIn, AOut, BOut]

  private final case class ContraMapZIO[R, E, AIn, BIn, AOut, BOut, AOut0](
    self: Middleware[R, E, AIn, BIn, AOut, BOut],
    f: AOut0 => ZIO[R, E, AOut],
  ) extends Middleware[R, E, AIn, BIn, AOut0, BOut]

  private final case class Race[R, E, AIn, BIn, AOut, BOut](
    self: Middleware[R, E, AIn, BIn, AOut, BOut],
    other: Middleware[R, E, AIn, BIn, AOut, BOut],
  ) extends Middleware[R, E, AIn, BIn, AOut, BOut]

  private case object Identity extends Middleware[Any, Nothing, Nothing, Any, Any, Nothing]
}<|MERGE_RESOLUTION|>--- conflicted
+++ resolved
@@ -1,16 +1,6 @@
 package zhttp.http
 
-<<<<<<< HEAD
-import io.netty.handler.codec.http.HttpHeaderNames
-import io.netty.util.AsciiString.contentEqualsIgnoreCase
-import zhttp.http.CORS.DefaultCORSConfig
-import zhttp.http.Headers.BasicSchemeName
-import zhttp.http.LOG.DefaultLogConfig
-import zhttp.http.Middleware.{Flag, RequestP}
-import zhttp.service.server.ServerTimeGenerator
-=======
 import zhttp.http.middleware.Web
->>>>>>> 0d59e4c4
 import zio.clock.Clock
 import zio.duration.Duration
 import zio.{UIO, ZIO}
@@ -108,65 +98,7 @@
     Middleware.FlatMap(self, f)
 
   /**
-<<<<<<< HEAD
-   * Provides a logging middleware
-   */
-  def log[R, E](
-    logger: (String, LogLevel) => ZIO[R, E, Unit],
-    logFmt: LogFmt = DefaultLogConfig,
-  ): Middleware[R with Clock, E] = {
-
-    val serverTime = ServerTimeGenerator.make
-
-    def logRequest[R0, E0](
-      method: Method,
-      url: URL,
-      headers: Headers,
-      startTime: Long,
-    ): ZIO[R0 with Clock, Option[E0], (Long, LogStep)] = {
-      ZIO.succeed {
-        (
-          startTime,
-          LogStep(Request(method = method, url = url, headers = headers)),
-        )
-      }
-    }
-
-    def logResponse[R0, E0](
-      logger: (String, LogLevel) => ZIO[R0, E0, Unit],
-      status: Status,
-      responseHeaders: Headers,
-      logStep: LogStep,
-      startTime: Long,
-      endTime: Long,
-    ): ZIO[R0 with Clock, Option[E0], Patch] = {
-      val logData =
-        logFmt.run(logStep.request, Response(status = status, headers = responseHeaders), startTime, endTime)
-      if (status.asJava.code() > 499) {
-        logger(logData, LogLevel.Error).mapBoth(e => Some(e), _ => Patch.empty)
-      } else {
-        logger(logData, LogLevel.Info).mapBoth(e => Some(e), _ => Patch.empty)
-      }
-    }
-
-    Middleware.makeZIO((method, url, headers) =>
-      ZIO
-        .succeed(serverTime.getLong)
-        .flatMap(start => logRequest(method, url, headers, start)),
-    ) { case (status, headers, (start, logStep)) =>
-      for {
-        end <- ZIO.succeed(serverTime.getLong)
-        _   <- logResponse(logger, status, headers, logStep, start, end)
-      } yield Patch.empty
-    }
-
-  }
-
-  /**
-   * Creates a middleware for signing cookies
-=======
    * Flattens an Middleware of a Middleware
->>>>>>> 0d59e4c4
    */
   final def flatten[R1 <: R, E1 >: E, AIn0 >: AIn, BIn0 <: BIn, AOut0 <: AOut, BOut0](implicit
     ev: BOut <:< Middleware[R1, E1, AIn0, BIn0, AOut0, BOut0],
