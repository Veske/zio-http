--- conflicted
+++ resolved
@@ -119,26 +119,12 @@
   def transport(transport: Transport) = ClientSettings.TransportConfig(transport)
 
   /**
-<<<<<<< HEAD
-   * Number of threads used by underlying netty EventLoopGroup
-=======
    * Number of threads to be used by underlying netty EventLoopGroup
->>>>>>> e8d225bc
    * @param threads
    * @return
    */
   def threads(threads: Int) = ClientSettings.Threads(threads)
 
-<<<<<<< HEAD
-  def responseHeaderTimeout(rht: Duration): UClient               = ClientSettings.ResponseHeaderTimeout(rht)
-  def idleTimeout(idt: Duration): UClient                         = ClientSettings.IdleTimeout(idt)
-  def requestTimeout(rqt: Duration): UClient                      = ClientSettings.RequestTimeout(rqt)
-  def connectionTimeout(connT: Duration): UClient                 = ClientSettings.ConnectionTimeout(connT)
-  def userAgent(ua: Option[String]): UClient                      = ClientSettings.UserAgent(ua)
-  def maxTotalConnections(maxTotConn: Int): UClient               = ClientSettings.MaxTotalConnections(maxTotConn)
-  def maxWaitQueueLimit(maxWQLt: Int): UClient                    = ClientSettings.MaxWaitQueueLimit(maxWQLt)
-  def maxConnectionsPerRequestKey(maxConnPerReqKey: Int): UClient =
-=======
   // TODO: to be elaborated and used WIP.
   def responseHeaderTimeout(rht: Duration): ClientSettings = ClientSettings.ResponseHeaderTimeout(rht)
   def idleTimeout(idt: Duration): ClientSettings           = ClientSettings.IdleTimeout(idt)
@@ -148,7 +134,6 @@
   def maxTotalConnections(maxTotConn: Int): ClientSettings = ClientSettings.MaxTotalConnections(maxTotConn)
   def maxWaitQueueLimit(maxWQLt: Int): ClientSettings      = ClientSettings.MaxWaitQueueLimit(maxWQLt)
   def maxConnectionsPerRequestKey(maxConnPerReqKey: Int): ClientSettings =
->>>>>>> e8d225bc
     ClientSettings.MaxConnectionsPerRequestKey(maxConnPerReqKey)
 
   def nio: ClientSettings    = ClientSettings.TransportConfig(Transport.Nio)
