--- conflicted
+++ resolved
@@ -6,15 +6,10 @@
 import zhttp.http.HeaderNames
 import zhttp.service.Client.{ClientRequest, ClientResponse}
 import zhttp.service.ClientSettings.Config
-<<<<<<< HEAD
 import zhttp.service.client.ClientSSLHandler.ClientSSLOptions
 import zhttp.service.client.domain.ConnectionData.ReqKey
-import zhttp.service.client.domain.{Connection, ConnectionData, ConnectionState, Timeouts}
+import zhttp.service.client.domain.{Connection, ConnectionData, ConnectionPoolState, NewConnectionData, Timeouts}
 import zhttp.service.client.handler.{EnhancedClientChannelInitializer, EnhancedClientInboundHandler}
-=======
-import zhttp.service.client.domain.ConnectionData.ReqKey
-import zhttp.service.client.domain.{Connection, ConnectionData, ConnectionPoolState, NewConnectionData, Timeouts}
->>>>>>> e8d225bc
 import zio.{Promise, Task, ZIO}
 
 import java.net.InetSocketAddress
@@ -48,7 +43,6 @@
     jReq: FullHttpRequest,
     req: ClientRequest,
     promise: Promise[Throwable, ClientResponse],
-<<<<<<< HEAD
   ): Task[Connection] = for {
     reqKey <- getRequestKey(jReq, req)
     isWebSocket = req.url.scheme.exists(_.isWebSocket)
@@ -56,9 +50,6 @@
     conn <- buildChannel(reqKey, isWebSocket, isSSL)
     _    <- attachHandler(conn, jReq, promise)
   } yield conn
-=======
-  ): Task[Connection] = ???
->>>>>>> e8d225bc
 
   def getRequestKey(jReq: FullHttpRequest, req: ClientRequest) = for {
     uri <- Task(new java.net.URI(jReq.uri()))
@@ -69,31 +60,6 @@
   } yield reqKey
 
   /**
-<<<<<<< HEAD
-=======
-   * Get a connection
-   *   - If an idle connection already exists for given ReqKey (host:port) reuse
-   *     it
-   *   - If no idle connection found build a new one.
-   * @param jReq
-   * @param promise
-   * @param reqKey
-   * @param isWebSocket
-   * @param isSSL
-   * @return
-   */
-
-  def triggerConn(
-    idleChannelOpt: Option[Connection],
-    jReq: FullHttpRequest,
-    promise: Promise[Throwable, ClientResponse],
-    reqKey: ReqKey,
-    isWebSocket: Boolean,
-    isSSL: Boolean,
-  ) = ???
-
-  /**
->>>>>>> e8d225bc
    * build an underlying connection (channel for a given request key)
    *
    * @param jReq
@@ -113,18 +79,58 @@
     reqKey: ReqKey,
     isWebSocket: Boolean = false,
     isSSL: Boolean = false,
-  ): Task[Connection] = ???
+  ): Task[Connection] =
+    for {
+      init <- ZIO.effect(
+        EnhancedClientChannelInitializer(
+          isWebSocket,
+          isSSL,
+          reqKey,
+          ClientSSLOptions.DefaultSSL,
+        ),
+      )
+      (h, p) = (reqKey.getHostName, reqKey.getPort)
+      prom <- zio.Promise.make[Throwable, Channel]
+      chf = boo.handler(init).connect(h, p)
+      _ <- prom.succeed(chf.channel())
+      c <- prom.await
+    } yield Connection(c, false)
 
-  /**
-   * Attach Handler to a ChannelFuture
+  /*
    */
   def attachHandler(
     connection: Connection,
     jReq: FullHttpRequest,
     promise: Promise[Throwable, ClientResponse],
-  ) = ???
+  ) = {
+    ZIO
+      .effect(
+        connection.channel
+          .newSucceededFuture()
+          .addListener(new io.netty.channel.ChannelFutureListener() {
+
+            override def operationComplete(future: io.netty.channel.ChannelFuture): Unit = {
+              if (!future.isSuccess()) {
+                println(s"error: ${future.cause().getMessage}")
+                future.cause().printStackTrace()
+              } else {
+                if (connection.isReuse) {
+                  if (future.channel.pipeline().get(zhttp.service.CLIENT_INBOUND_HANDLER) != null)
+                    future.channel().pipeline().remove(zhttp.service.CLIENT_INBOUND_HANDLER)
+                }
+                future
+                  .channel()
+                  .pipeline()
+                  .addLast(
+                    zhttp.service.CLIENT_INBOUND_HANDLER,
+                    EnhancedClientInboundHandler(zExec, jReq, promise),
+                  ): Unit
+              }
+            }
+          }): Unit,
+      )
+  }
 }
-
 object ClientConnectionManager {
   def apply(settings: Config): ZIO[Any, Throwable, ClientConnectionManager] = for {
     channelFactory <- settings.transport.clientChannel
