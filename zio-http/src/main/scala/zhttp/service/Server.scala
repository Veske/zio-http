package zhttp.service

import io.netty.bootstrap.ServerBootstrap
import io.netty.util.ResourceLeakDetector
import zhttp.http.HttpApp
import zhttp.service.server.ServerSSLHandler._
import zhttp.service.server._
import zio.{ZManaged, _}

import java.net.{InetAddress, InetSocketAddress}

sealed trait Server[-R, +E] { self =>

  import Server._

  def ++[R1 <: R, E1 >: E](other: Server[R1, E1]): Server[R1, E1] =
    Concat(self, other)

  private def settings[R1 <: R, E1 >: E](s: Settings[R1, E1] = Settings()): Settings[R1, E1] = self match {
<<<<<<< HEAD
    case Concat(self, other)        => other.settings(self.settings(s))
    case LeakDetection(level)       => s.copy(leakDetectionLevel = level)
    case MaxRequestSize(size)       => s.copy(maxRequestSize = size)
    case Error(errorHandler)        => s.copy(error = Some(errorHandler))
    case Ssl(sslOption)             => s.copy(sslOption = sslOption)
    case App(app)                   => s.copy(app = app)
    case Address(address)           => s.copy(address = address)
    case TransportConfig(transport) => s.copy(transport = transport)
    case Threads(threads)           => s.copy(threads = threads)
=======
    case Concat(self, other)  => other.settings(self.settings(s))
    case LeakDetection(level) => s.copy(leakDetectionLevel = level)
    case MaxRequestSize(size) => s.copy(maxRequestSize = size)
    case Error(errorHandler)  => s.copy(error = Some(errorHandler))
    case Ssl(sslOption)       => s.copy(sslOption = sslOption)
    case App(app)             => s.copy(app = app)
    case Address(address)     => s.copy(address = address)
    case AcceptContinue       => s.copy(acceptContinue = true)
>>>>>>> 78e86fe8
  }

  def make(implicit ev: E <:< Throwable): ZManaged[R, Throwable, Unit] =
    Server.make(self.asInstanceOf[Server[R, Throwable]])

  def start(implicit ev: E <:< Throwable): ZIO[R, Throwable, Nothing] =
    make.useForever

}

object Server {
  private[zhttp] final case class Settings[-R, +E](
    leakDetectionLevel: LeakDetectionLevel = LeakDetectionLevel.SIMPLE,
    maxRequestSize: Int = 4 * 1024, // 4 kilo bytes
    error: Option[Throwable => ZIO[R, Nothing, Unit]] = None,
    sslOption: ServerSSLOptions = null,
    app: HttpApp[R, E] = HttpApp.empty,
    address: InetSocketAddress = new InetSocketAddress(8080),
<<<<<<< HEAD
    transport: Transport = Auto,
    threads: Int = 0,
=======
    acceptContinue: Boolean = false,
>>>>>>> 78e86fe8
  )

  private final case class Concat[R, E](self: Server[R, E], other: Server[R, E])      extends Server[R, E]
  private final case class LeakDetection(level: LeakDetectionLevel)                   extends UServer
  private final case class MaxRequestSize(size: Int)                                  extends UServer
  private final case class Error[R](errorHandler: Throwable => ZIO[R, Nothing, Unit]) extends Server[R, Nothing]
  private final case class Ssl(sslOptions: ServerSSLOptions)                          extends UServer
  private final case class Address(address: InetSocketAddress)                        extends UServer
  private final case class App[R, E](app: HttpApp[R, E])                              extends Server[R, E]
<<<<<<< HEAD
  private final case class TransportConfig(transport: Transport)                      extends UServer
  private final case class Threads(threads: Int)                                      extends UServer
=======
  private case object AcceptContinue                                                  extends UServer
>>>>>>> 78e86fe8

  def app[R, E](http: HttpApp[R, E]): Server[R, E]        = Server.App(http)
  def maxRequestSize(size: Int): UServer                  = Server.MaxRequestSize(size)
  def port(port: Int): UServer                            = Server.Address(new InetSocketAddress(port))
  def bind(port: Int): UServer                            = Server.Address(new InetSocketAddress(port))
  def bind(hostname: String, port: Int): UServer          = Server.Address(new InetSocketAddress(hostname, port))
  def bind(inetAddress: InetAddress, port: Int): UServer  = Server.Address(new InetSocketAddress(inetAddress, port))
  def bind(inetSocketAddress: InetSocketAddress): UServer = Server.Address(inetSocketAddress)
  def error[R](errorHandler: Throwable => ZIO[R, Nothing, Unit]): Server[R, Nothing] = Server.Error(errorHandler)
  def ssl(sslOptions: ServerSSLOptions): UServer                                     = Server.Ssl(sslOptions)
  def acceptContinue: UServer                                                        = Server.AcceptContinue
  val disableLeakDetection: UServer  = LeakDetection(LeakDetectionLevel.DISABLED)
  val simpleLeakDetection: UServer   = LeakDetection(LeakDetectionLevel.SIMPLE)
  val advancedLeakDetection: UServer = LeakDetection(LeakDetectionLevel.ADVANCED)
  val paranoidLeakDetection: UServer = LeakDetection(LeakDetectionLevel.PARANOID)

  def transport(transport: Transport): UServer = Server.TransportConfig(transport)
  def threads(threads: Int): UServer           = Server.Threads(threads)

  /**
   * Launches the app on the provided port.
   */
  def start[R <: Has[_]](
    port: Int,
    http: HttpApp[R, Throwable],
  ): ZIO[R, Throwable, Nothing] =
    (Server.bind(port) ++ Server.app(http)).make.useForever

  def start[R <: Has[_]](
    address: InetAddress,
    port: Int,
    http: HttpApp[R, Throwable],
  ): ZIO[R, Throwable, Nothing] =
    (Server.app(http) ++ Server.bind(address, port)).make.useForever

  def start[R <: Has[_]](
    socketAddress: InetSocketAddress,
    http: HttpApp[R, Throwable],
  ): ZIO[R, Throwable, Nothing] =
    (Server.app(http) ++ Server.bind(socketAddress)).make.useForever

  def make[R](
    server: Server[R, Throwable],
  ): ZManaged[R, Throwable, Unit] = {
    val settings = server.settings()
    for {
      channelFactory <- ZManaged.fromEffect(settings.transport.channelInitializer)
      eventLoopGroup <- settings.transport.eventLoopGroup(settings.threads)
      zExec          <- HttpRuntime.sticky[R](eventLoopGroup).toManaged_
      init            = ServerChannelInitializer(zExec, settings)
      serverBootstrap = new ServerBootstrap()
        .channelFactory(channelFactory)
        .group(eventLoopGroup)
      _ <- ChannelFuture.asManaged(serverBootstrap.childHandler(init).bind(settings.address))

    } yield {
      ResourceLeakDetector.setLevel(settings.leakDetectionLevel.jResourceLeakDetectionLevel)
    }
  }
}<|MERGE_RESOLUTION|>--- conflicted
+++ resolved
@@ -17,7 +17,6 @@
     Concat(self, other)
 
   private def settings[R1 <: R, E1 >: E](s: Settings[R1, E1] = Settings()): Settings[R1, E1] = self match {
-<<<<<<< HEAD
     case Concat(self, other)        => other.settings(self.settings(s))
     case LeakDetection(level)       => s.copy(leakDetectionLevel = level)
     case MaxRequestSize(size)       => s.copy(maxRequestSize = size)
@@ -27,16 +26,7 @@
     case Address(address)           => s.copy(address = address)
     case TransportConfig(transport) => s.copy(transport = transport)
     case Threads(threads)           => s.copy(threads = threads)
-=======
-    case Concat(self, other)  => other.settings(self.settings(s))
-    case LeakDetection(level) => s.copy(leakDetectionLevel = level)
-    case MaxRequestSize(size) => s.copy(maxRequestSize = size)
-    case Error(errorHandler)  => s.copy(error = Some(errorHandler))
-    case Ssl(sslOption)       => s.copy(sslOption = sslOption)
-    case App(app)             => s.copy(app = app)
-    case Address(address)     => s.copy(address = address)
-    case AcceptContinue       => s.copy(acceptContinue = true)
->>>>>>> 78e86fe8
+    case AcceptContinue             => s.copy(acceptContinue = true)
   }
 
   def make(implicit ev: E <:< Throwable): ZManaged[R, Throwable, Unit] =
@@ -44,7 +34,6 @@
 
   def start(implicit ev: E <:< Throwable): ZIO[R, Throwable, Nothing] =
     make.useForever
-
 }
 
 object Server {
@@ -55,12 +44,9 @@
     sslOption: ServerSSLOptions = null,
     app: HttpApp[R, E] = HttpApp.empty,
     address: InetSocketAddress = new InetSocketAddress(8080),
-<<<<<<< HEAD
-    transport: Transport = Auto,
+    transport: Transport = Transport.Auto,
     threads: Int = 0,
-=======
     acceptContinue: Boolean = false,
->>>>>>> 78e86fe8
   )
 
   private final case class Concat[R, E](self: Server[R, E], other: Server[R, E])      extends Server[R, E]
@@ -70,12 +56,9 @@
   private final case class Ssl(sslOptions: ServerSSLOptions)                          extends UServer
   private final case class Address(address: InetSocketAddress)                        extends UServer
   private final case class App[R, E](app: HttpApp[R, E])                              extends Server[R, E]
-<<<<<<< HEAD
   private final case class TransportConfig(transport: Transport)                      extends UServer
   private final case class Threads(threads: Int)                                      extends UServer
-=======
   private case object AcceptContinue                                                  extends UServer
->>>>>>> 78e86fe8
 
   def app[R, E](http: HttpApp[R, E]): Server[R, E]        = Server.App(http)
   def maxRequestSize(size: Int): UServer                  = Server.MaxRequestSize(size)
@@ -94,6 +77,12 @@
 
   def transport(transport: Transport): UServer = Server.TransportConfig(transport)
   def threads(threads: Int): UServer           = Server.Threads(threads)
+
+  def nio: UServer    = Server.TransportConfig(Transport.Nio)
+  def epoll: UServer  = Server.TransportConfig(Transport.Epoll)
+  def kQueue: UServer = Server.TransportConfig(Transport.KQueue)
+  def uring: UServer  = Server.TransportConfig(Transport.URing)
+  def auto: UServer   = Server.TransportConfig(Transport.Auto)
 
   /**
    * Launches the app on the provided port.
