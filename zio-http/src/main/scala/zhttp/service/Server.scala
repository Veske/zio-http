package zhttp.service

import io.netty.bootstrap.ServerBootstrap
import io.netty.channel.ChannelPipeline
import io.netty.util.ResourceLeakDetector
import zhttp.http.{Http, HttpApp}
import zhttp.service.ChannelModel.ChannelType
import zhttp.service.server.ServerSSLHandler._
import zhttp.service.server._
import zio._

import java.net.{InetAddress, InetSocketAddress}

sealed trait Server[-R, +E] { self =>

  import Server._

  private def settings[R1 <: R, E1 >: E](s: Config[R1, E1] = Config()): Config[R1, E1] = self match {
    case Concat(self, other)                      => other.settings(self.settings(s))
    case LeakDetection(level)                     => s.copy(leakDetectionLevel = level)
    case Error(errorHandler)                      => s.copy(error = Some(errorHandler))
    case Ssl(sslOption)                           => s.copy(sslOption = sslOption)
    case App(app)                                 => s.copy(app = app)
    case Address(address)                         => s.copy(address = address)
    case AcceptContinue(enabled)                  => s.copy(acceptContinue = enabled)
    case KeepAlive(enabled)                       => s.copy(keepAlive = enabled)
    case FlowControl(enabled)                     => s.copy(flowControl = enabled)
    case ConsolidateFlush(enabled)                => s.copy(consolidateFlush = enabled)
    case UnsafeChannelPipeline(init)              => s.copy(channelInitializer = init)
    case RequestDecompression(enabled, strict)    => s.copy(requestDecompression = (enabled, strict))
    case ObjectAggregator(maxRequestSize)         => s.copy(objectAggregator = maxRequestSize)
    case UnsafeServerBootstrap(init)              => s.copy(serverBootstrapInitializer = init)
    case UserServerChannelType(serverChannelType) => s.copy(serverChannelType = serverChannelType)
  }

  def ++[R1 <: R, E1 >: E](other: Server[R1, E1]): Server[R1, E1] =
    Concat(self, other)

  def make(implicit
    ev: E <:< Throwable,
  ): ZIO[R with Scope, Throwable, Start] =
    Server.make(self.asInstanceOf[Server[R, Throwable]])

  def start(implicit ev: E <:< Throwable): ZIO[R, Throwable, Nothing] =
    ZIO.scoped[R](make *> ZIO.never)

  /**
   * Launches the app with current settings: default EventLoopGroup (nThreads =
   * 0) and ServerChannelFactory.auto.
   */
  def startDefault[R1 <: R](implicit ev: E <:< Throwable): ZIO[R1, Throwable, Nothing] =
    start

  /**
   * Creates a new server using a HttpServerExpectContinueHandler to send a 100
   * HttpResponse if necessary.
   */
  def withAcceptContinue(enable: Boolean): Server[R, E] = Concat(self, Server.AcceptContinue(enable))

  /**
   * Creates a new server listening on the provided hostname and port.
   */
  def withBinding(hostname: String, port: Int): Server[R, E] =
    Concat(self, Server.Address(new InetSocketAddress(hostname, port)))

  /**
   * Creates a new server listening on the provided InetAddress and port.
   */
  def withBinding(address: InetAddress, port: Int): Server[R, E] =
    Concat(self, Server.Address(new InetSocketAddress(address, port)))

  /**
   * Creates a new server listening on the provided InetSocketAddress.
   */
  def withBinding(inetSocketAddress: InetSocketAddress): Server[R, E] = Concat(self, Server.Address(inetSocketAddress))

  /**
   * Creates a new server with FlushConsolidationHandler to control the flush
   * operations in a more efficient way if enabled (@see <a
   * href="https://netty.io/4.1/api/io/netty/handler/flush/FlushConsolidationHandler.html">FlushConsolidationHandler<a>).
   */
  def withConsolidateFlush(enable: Boolean): Server[R, E] = Concat(self, ConsolidateFlush(enable))

  /**
   * Creates a new server with the errorHandler provided.
   */
  def withError[R1](errorHandler: Throwable => ZIO[R1, Nothing, Unit]): Server[R with R1, E] =
    Concat(self, Server.Error(errorHandler))

  /**
   * Creates a new server using netty FlowControlHandler if enable (@see <a
   * href="https://netty.io/4.1/api/io/netty/handler/flow/FlowControlHandler.html">FlowControlHandler</a>).
   */
  def withFlowControl(enable: Boolean): Server[R, E] = Concat(self, Server.FlowControl(enable))

  /**
   * Creates a new server with netty's HttpServerKeepAliveHandler to close
   * persistent connections when enable is true (@see <a
   * href="https://netty.io/4.1/api/io/netty/handler/codec/http/HttpServerKeepAliveHandler.html">HttpServerKeepAliveHandler</a>).
   */
  def withKeepAlive(enable: Boolean): Server[R, E] = Concat(self, KeepAlive(enable))

  /**
   * Creates a new server with the leak detection level provided (@see <a
   * href="https://netty.io/4.1/api/io/netty/util/ResourceLeakDetector.Level.html">ResourceLeakDetector.Level</a>).
   */
  def withLeakDetection(level: LeakDetectionLevel): Server[R, E] = Concat(self, LeakDetection(level))

  /**
   * Creates a new server with HttpObjectAggregator with the specified max size
   * of the aggregated content.
   */
  def withObjectAggregator(maxRequestSize: Int = 1024 * 100): Server[R, E] =
    Concat(self, ObjectAggregator(maxRequestSize))

  /**
   * Creates a new server listening on the provided port.
   */
  def withPort(port: Int): Server[R, E] = Concat(self, Server.Address(new InetSocketAddress(port)))

  /**
   * Creates a new server with netty's HttpContentDecompressor to decompress
   * Http requests (@see <a href =
   * "https://netty.io/4.1/api/io/netty/handler/codec/http/HttpContentDecompressor.html">HttpContentDecompressor</a>).
   */
  def withRequestDecompression(enabled: Boolean, strict: Boolean): Server[R, E] =
    Concat(self, RequestDecompression(enabled, strict))

  /**
   * Creates a new server with the following ssl options.
   */
  def withSsl(sslOptions: ServerSSLOptions): Server[R, E] = Concat(self, Server.Ssl(sslOptions))

  /**
   * Creates a new server by passing a function that modifies the channel
   * pipeline. This is generally not required as most of the features are
   * directly supported, however think of this as an escape hatch for more
   * advanced configurations that are not yet support by ZIO Http.
   *
   * NOTE: This method might be dropped in the future.
   */
  def withUnsafeChannelPipeline(unsafePipeline: ChannelPipeline => Unit): Server[R, E] =
    Concat(self, UnsafeChannelPipeline(unsafePipeline))

  /**
   * Provides unsafe access to netty's ServerBootstrap. Modifying server
   * bootstrap is generally not advised unless you know what you are doing.
   */
  def withUnsafeServerBootstrap(unsafeServerbootstrap: ServerBootstrap => Unit): Server[R, E] =
    Concat(self, UnsafeServerBootstrap(unsafeServerbootstrap))

  def withServerChannelType(serverChannelType: ChannelType): Server[R, E] =
    Concat(self, UserServerChannelType(serverChannelType))
}
object Server {
<<<<<<< HEAD
  import Http.HttpAppSyntax
  val disableFlowControl: UServer                                = Server.FlowControl(false)
  val disableLeakDetection: UServer                              = LeakDetection(LeakDetectionLevel.DISABLED)
  val simpleLeakDetection: UServer                               = LeakDetection(LeakDetectionLevel.SIMPLE)
  val advancedLeakDetection: UServer                             = LeakDetection(LeakDetectionLevel.ADVANCED)
  val paranoidLeakDetection: UServer                             = LeakDetection(LeakDetectionLevel.PARANOID)
  val disableKeepAlive: UServer                                  = Server.KeepAlive(false)
  val consolidateFlush: UServer                                  = ConsolidateFlush(true)
  def serverChannelType(serverChannelType: ChannelType): UServer = UserServerChannelType(serverChannelType)
  private[zhttp] val log                                         = Log.withTags("Server")
=======
  val disableFlowControl: UServer    = Server.FlowControl(false)
  val disableLeakDetection: UServer  = LeakDetection(LeakDetectionLevel.DISABLED)
  val simpleLeakDetection: UServer   = LeakDetection(LeakDetectionLevel.SIMPLE)
  val advancedLeakDetection: UServer = LeakDetection(LeakDetectionLevel.ADVANCED)
  val paranoidLeakDetection: UServer = LeakDetection(LeakDetectionLevel.PARANOID)
  val disableKeepAlive: UServer      = Server.KeepAlive(false)
  val consolidateFlush: UServer      = ConsolidateFlush(true)
  private[zhttp] val log             = Log.withTags("Server")
>>>>>>> 7e76ce33

  def acceptContinue: UServer = Server.AcceptContinue(true)

  def app[R, E](http: HttpApp[R, E]): Server[R, E] = Server.App(http)

  /**
   * Creates a server from a http app.
   */
  def apply[R, E](http: HttpApp[R, E]): Server[R, E] = Server.App(http)

  def bind(port: Int): UServer = Server.Address(new InetSocketAddress(port))

  def bind(hostname: String, port: Int): UServer = Server.Address(new InetSocketAddress(hostname, port))

  def bind(inetAddress: InetAddress, port: Int): UServer = Server.Address(new InetSocketAddress(inetAddress, port))

  def bind(inetSocketAddress: InetSocketAddress): UServer = Server.Address(inetSocketAddress)

  def enableObjectAggregator(maxRequestSize: Int = Int.MaxValue): UServer = ObjectAggregator(maxRequestSize)

  def error[R](errorHandler: Throwable => ZIO[R, Nothing, Unit]): Server[R, Nothing] = Server.Error(errorHandler)

  def make[R](
    server: Server[R, Throwable],
  ): ZIO[R with Scope, Throwable, Start] = {
    val settings = server.settings()
    for {
<<<<<<< HEAD
      channelFactory <- ServerChannelFactory.get(settings.serverChannelType)
      eventLoopGroup <- EventLoopGroup.Live.get(settings.serverChannelType)(0)
      zExec          <- HttpRuntime.sticky[R](eventLoopGroup)
      handler         = new ServerResponseWriter(zExec, settings, ServerTime.make)
      reqHandler      = settings.app.compile(zExec, settings, handler)
      init            = ServerChannelInitializer(zExec, settings, reqHandler)
=======
      channelFactory <- ZIO.service[ServerChannelFactory]
      eventLoopGroup <- ZIO.service[EventLoopGroup]
      rtm            <- HttpRuntime.sticky[R](eventLoopGroup)
      time            = ServerTime.make(1000 millis)
      reqHandler      = Handler(settings.app, rtm, settings, time)
      init            = ServerChannelInitializer(rtm, settings, reqHandler)
>>>>>>> 7e76ce33
      serverBootstrap = new ServerBootstrap().channelFactory(channelFactory).group(eventLoopGroup)
      chf  <- ZIO.attempt(serverBootstrap.childHandler(init).bind(settings.address))
      _    <- ChannelFuture.scoped(chf)
      port <- ZIO.attempt(chf.channel().localAddress().asInstanceOf[InetSocketAddress].getPort)
    } yield {
      ResourceLeakDetector.setLevel(settings.leakDetectionLevel.jResourceLeakDetectionLevel)
      log.info(s"Server Started on Port: [${port}]")
      log.debug(s"Keep Alive: [${settings.keepAlive}]")
      log.debug(s"Leak Detection: [${settings.leakDetectionLevel}]")
      log.debug(s"Transport: [${eventLoopGroup.getClass.getName}]")
      Start(port)
    }
  }

  def port(port: Int): UServer = Server.Address(new InetSocketAddress(port))

  def requestDecompression(strict: Boolean): UServer = Server.RequestDecompression(enabled = true, strict = strict)

  def ssl(sslOptions: ServerSSLOptions): UServer = Server.Ssl(sslOptions)

  /**
   * Launches the app on the provided port.
   */
  def start[R](port: Int, http: HttpApp[R, Throwable]): ZIO[R, Throwable, Nothing] =
    start(new InetSocketAddress(port), http)

  def start[R](address: InetAddress, port: Int, http: HttpApp[R, Throwable]): ZIO[R, Throwable, Nothing] =
    start(new InetSocketAddress(address, port), http)

  def start[R](socketAddress: InetSocketAddress, http: HttpApp[R, Throwable]): ZIO[R, Throwable, Nothing] =
    (Server(http).withBinding(socketAddress).make *> ZIO.never)
      .provideSomeLayer[R](EventLoopGroup.auto(0) ++ Scope.default)

  def unsafePipeline(pipeline: ChannelPipeline => Unit): UServer = UnsafeChannelPipeline(pipeline)

  def unsafeServerBootstrap(serverBootstrap: ServerBootstrap => Unit): UServer = UnsafeServerBootstrap(serverBootstrap)

  /**
   * Holds server start information.
   */
  final case class Start(port: Int = 0)

  private[zhttp] final case class Config[-R, +E](
    leakDetectionLevel: LeakDetectionLevel = LeakDetectionLevel.SIMPLE,
    error: Option[Throwable => ZIO[R, Nothing, Unit]] = None,
    sslOption: ServerSSLOptions = null,

    // TODO: move app out of settings
    app: HttpApp[R, E] = Http.empty,
    address: InetSocketAddress = new InetSocketAddress(8080),
    acceptContinue: Boolean = false,
    keepAlive: Boolean = true,
    consolidateFlush: Boolean = false,
    flowControl: Boolean = true,
    channelInitializer: ChannelPipeline => Unit = null,
    requestDecompression: (Boolean, Boolean) = (false, false),
    objectAggregator: Int = 1024 * 100,
    serverBootstrapInitializer: ServerBootstrap => Unit = null,
    serverChannelType: ChannelType = ChannelType.AUTO,
  ) {
    def useAggregator: Boolean = objectAggregator >= 0
  }

  private final case class Concat[R, E](self: Server[R, E], other: Server[R, E]) extends Server[R, E]

  private final case class LeakDetection(level: LeakDetectionLevel) extends UServer

  private final case class Error[R](errorHandler: Throwable => ZIO[R, Nothing, Unit]) extends Server[R, Nothing]

  private final case class Ssl(sslOptions: ServerSSLOptions) extends UServer

  private final case class Address(address: InetSocketAddress) extends UServer

  private final case class App[R, E](app: HttpApp[R, E]) extends Server[R, E]

  private final case class KeepAlive(enabled: Boolean) extends Server[Any, Nothing]

  private final case class ConsolidateFlush(enabled: Boolean) extends Server[Any, Nothing]

  private final case class AcceptContinue(enabled: Boolean) extends UServer

  private final case class FlowControl(enabled: Boolean) extends UServer

  private final case class UnsafeChannelPipeline(init: ChannelPipeline => Unit) extends UServer

  private final case class RequestDecompression(enabled: Boolean, strict: Boolean) extends UServer

  private final case class ObjectAggregator(maxRequestSize: Int) extends UServer

  private final case class UnsafeServerBootstrap(init: ServerBootstrap => Unit) extends UServer

  private final case class UserServerChannelType(serverChannelType: ChannelType) extends UServer
}<|MERGE_RESOLUTION|>--- conflicted
+++ resolved
@@ -153,7 +153,6 @@
     Concat(self, UserServerChannelType(serverChannelType))
 }
 object Server {
-<<<<<<< HEAD
   import Http.HttpAppSyntax
   val disableFlowControl: UServer                                = Server.FlowControl(false)
   val disableLeakDetection: UServer                              = LeakDetection(LeakDetectionLevel.DISABLED)
@@ -164,16 +163,6 @@
   val consolidateFlush: UServer                                  = ConsolidateFlush(true)
   def serverChannelType(serverChannelType: ChannelType): UServer = UserServerChannelType(serverChannelType)
   private[zhttp] val log                                         = Log.withTags("Server")
-=======
-  val disableFlowControl: UServer    = Server.FlowControl(false)
-  val disableLeakDetection: UServer  = LeakDetection(LeakDetectionLevel.DISABLED)
-  val simpleLeakDetection: UServer   = LeakDetection(LeakDetectionLevel.SIMPLE)
-  val advancedLeakDetection: UServer = LeakDetection(LeakDetectionLevel.ADVANCED)
-  val paranoidLeakDetection: UServer = LeakDetection(LeakDetectionLevel.PARANOID)
-  val disableKeepAlive: UServer      = Server.KeepAlive(false)
-  val consolidateFlush: UServer      = ConsolidateFlush(true)
-  private[zhttp] val log             = Log.withTags("Server")
->>>>>>> 7e76ce33
 
   def acceptContinue: UServer = Server.AcceptContinue(true)
 
@@ -201,21 +190,12 @@
   ): ZIO[R with Scope, Throwable, Start] = {
     val settings = server.settings()
     for {
-<<<<<<< HEAD
       channelFactory <- ServerChannelFactory.get(settings.serverChannelType)
       eventLoopGroup <- EventLoopGroup.Live.get(settings.serverChannelType)(0)
-      zExec          <- HttpRuntime.sticky[R](eventLoopGroup)
-      handler         = new ServerResponseWriter(zExec, settings, ServerTime.make)
-      reqHandler      = settings.app.compile(zExec, settings, handler)
-      init            = ServerChannelInitializer(zExec, settings, reqHandler)
-=======
-      channelFactory <- ZIO.service[ServerChannelFactory]
-      eventLoopGroup <- ZIO.service[EventLoopGroup]
-      rtm            <- HttpRuntime.sticky[R](eventLoopGroup)
-      time            = ServerTime.make(1000 millis)
-      reqHandler      = Handler(settings.app, rtm, settings, time)
-      init            = ServerChannelInitializer(rtm, settings, reqHandler)
->>>>>>> 7e76ce33
+      rtm <- HttpRuntime.sticky[R](eventLoopGroup)
+      time = ServerTime.make(1000 millis)
+      reqHandler = Handler(settings.app, rtm, settings, time)
+      init = ServerChannelInitializer(rtm, settings, reqHandler)
       serverBootstrap = new ServerBootstrap().channelFactory(channelFactory).group(eventLoopGroup)
       chf  <- ZIO.attempt(serverBootstrap.childHandler(init).bind(settings.address))
       _    <- ChannelFuture.scoped(chf)
