--- conflicted
+++ resolved
@@ -10,12 +10,8 @@
   ChannelInitializer,
   EventLoopGroup => JEventLoopGroup,
 }
-<<<<<<< HEAD
-import io.netty.handler.codec.http.HttpVersion
-=======
 import io.netty.handler.codec.http._
 import io.netty.handler.codec.http.websocketx.WebSocketClientProtocolHandler
->>>>>>> 5e4a0cfb
 import zhttp.http._
 import zhttp.http.headers.HeaderExtension
 import zhttp.service
@@ -67,25 +63,15 @@
   ): JChannelFuture = {
 
     try {
-<<<<<<< HEAD
-      val hand   = ClientInboundHandler(rtm, jReq, promise)
-      val host   = req.url.toAbsolute.host
-      val port   = req.url.toAbsolute.port.getOrElse(80) match {
-        case -1   => 80
-        case port => port
-      }
-      val scheme = req.url.toAbsolute.scheme.get.encode
-      val init   = ClientChannelInitializer(hand, scheme, sslOption)
-=======
       val uri  = new URI(jReq.uri())
       val host = if (uri.getHost == null) jReq.headers().get(HeaderNames.host) else uri.getHost
 
       assert(host != null, "Host name is required")
 
-      val port = req.url.port.getOrElse(80)
-
-      val isWebSocket = req.url.scheme.exists(_.isWebSocket)
-      val isSSL       = req.url.scheme.exists(_.isSecure)
+      val port = req.url.getPort.getOrElse(80)
+
+      val isWebSocket = req.url.getScheme.exists(_.isWebSocket)
+      val isSSL       = req.url.getScheme.exists(_.isSecure)
 
       val initializer = new ChannelInitializer[Channel]() {
         override def initChannel(ch: Channel): Unit = {
@@ -122,7 +108,6 @@
           ()
         }
       }
->>>>>>> 5e4a0cfb
 
       val jBoo = new Bootstrap().channelFactory(cf).group(el).handler(initializer)
 
@@ -148,43 +133,20 @@
 
   def request(
     url: String,
-<<<<<<< HEAD
-  ): ZIO[EventLoopGroup with ChannelFactory, Throwable, ClientResponse] = request(Method.GET, URL(url))
-
-  def request(
-    url: String,
-    sslOptions: ClientSSLOptions,
-  ): ZIO[EventLoopGroup with ChannelFactory, Throwable, ClientResponse] = request(Method.GET, URL(url), sslOptions)
-
-  def request(
-    url: String,
-    headers: Headers,
-    sslOptions: ClientSSLOptions = ClientSSLOptions.DefaultSSL,
-  ): ZIO[EventLoopGroup with ChannelFactory, Throwable, ClientResponse] =
-    request(Method.GET, URL(url), headers, sslOptions)
-=======
     method: Method = Method.GET,
     headers: Headers = Headers.empty,
     content: HttpData = HttpData.empty,
     ssl: ClientSSLOptions = ClientSSLOptions.DefaultSSL,
   ): ZIO[EventLoopGroup with ChannelFactory, Throwable, ClientResponse] =
-    for {
-      uri <- ZIO.fromEither(URL.fromString(url))
-      res <- request(ClientRequest(uri, method, headers, content, attribute = Attribute(ssl = Some(ssl))))
-    } yield res
->>>>>>> 5e4a0cfb
+    request(ClientRequest(URL(url), method, headers, content, attribute = Attribute(ssl = Some(ssl))))
 
   def request(
     request: ClientRequest,
   ): ZIO[EventLoopGroup with ChannelFactory, Throwable, ClientResponse] =
-<<<<<<< HEAD
-    request(Method.GET, URL(url), headers, content)
-=======
     for {
       clt <- make[Any]
       res <- clt.request(request)
     } yield res
->>>>>>> 5e4a0cfb
 
   def socket[R](
     url: String,
@@ -193,9 +155,9 @@
     sslOptions: ClientSSLOptions = ClientSSLOptions.DefaultSSL,
   ): ZIO[R with EventLoopGroup with ChannelFactory, Throwable, ClientResponse] = {
     for {
+      u   <- ZIO.fromEither(URL.fromString(url))
       clt <- make[R]
-      uri <- ZIO.fromEither(URL.fromString(url))
-      res <- clt.socket(uri, headers, app, sslOptions)
+      res <- clt.socket(u, headers, app, sslOptions)
     } yield res
   }
 
