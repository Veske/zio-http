package zio.http

import io.netty.channel.{ChannelHandler, Channel => JChannel}
import io.netty.handler.codec.http._
import io.netty.handler.codec.http.websocketx.WebSocketClientProtocolHandler
import io.netty.handler.flow.FlowControlHandler
import zio._
import zio.http.URL.Location
import zio.http.model._
import zio.http.netty.client._
import zio.http.netty.{NettyRuntime, _}
import zio.http.service._
import zio.http.socket.SocketApp

import java.net.URI
import scala.collection.mutable
import zio.stacktracer.TracingImplicits.disableAutoTrace // scalafix:ok;

trait ZClient[-Env, -In, +Err, +Out] { self =>

  def headers: Headers

  def hostOption: Option[String]

  def pathPrefix: Path

  def portOption: Option[Int]

  def queries: QueryParams

  def schemeOption: Option[Scheme]

  def sslConfig: Option[ClientSSLConfig]

  final def contramap[In2](f: In2 => In): ZClient[Env, In2, Err, Out] =
    contramapZIO(in => ZIO.succeedNow(f(in)))

  final def contramapZIO[Env1 <: Env, Err1 >: Err, In2](f: In2 => ZIO[Env1, Err1, In]): ZClient[Env1, In2, Err1, Out] =
    new ZClient[Env1, In2, Err1, Out] {
      def headers: Headers                   = self.headers
      def hostOption: Option[String]         = self.hostOption
      def pathPrefix: Path                   = self.pathPrefix
      def portOption: Option[Int]            = self.portOption
      def queries: QueryParams               = self.queries
      def schemeOption: Option[Scheme]       = self.schemeOption
      def sslConfig: Option[ClientSSLConfig] = self.sslConfig
      def requestInternal(
        body: In2,
        headers: Headers,
        hostOption: Option[String],
        method: Method,
        pathPrefix: Path,
        portOption: Option[Int],
        queries: QueryParams,
        schemeOption: Option[Scheme],
        sslConfig: Option[ClientSSLConfig],
        version: Version,
      )(implicit trace: Trace): ZIO[Env1, Err1, Out] =
        f(body).flatMap { body =>
          self.requestInternal(
            body,
            headers,
            hostOption,
            method,
            pathPrefix,
            portOption,
            queries,
            schemeOption,
            sslConfig,
            version,
          )
        }
      def socketInternal[Env2 <: Env1](
        app: SocketApp[Env2],
        headers: Headers,
        hostOption: Option[String],
        pathPrefix: Path,
        portOption: Option[Int],
        queries: QueryParams,
        schemeOption: Option[Scheme],
        version: Version,
      )(implicit trace: Trace): ZIO[Env2 with Scope, Err1, Out] =
        self.socketInternal(
          app,
          headers,
          hostOption,
          pathPrefix,
          portOption,
          queries,
          schemeOption,
          version,
        )
    }

  final def dieOn(
    f: Err => Boolean,
  )(implicit ev1: Err IsSubtypeOfError Throwable, ev2: CanFail[Err], trace: Trace): ZClient[Env, In, Err, Out] =
    refineOrDie { case e if !f(e) => e }

  final def get(pathSuffix: String)(body: In)(implicit trace: Trace): ZIO[Env, Err, Out] =
    request(Method.GET, pathSuffix, body)

  final def header(key: String, value: String): ZClient[Env, In, Err, Out] =
    copy(headers = headers ++ Headers.Header(key, value))

  final def host(host: String): ZClient[Env, In, Err, Out] =
    copy(hostOption = Some(host))

  final def map[Out2](f: Out => Out2): ZClient[Env, In, Err, Out2] =
    mapZIO(out => ZIO.succeedNow(f(out)))

  final def mapZIO[Env1 <: Env, Err1 >: Err, Out2](f: Out => ZIO[Env1, Err1, Out2]): ZClient[Env1, In, Err1, Out2] =
    new ZClient[Env1, In, Err1, Out2] {
      def headers: Headers                   = self.headers
      def hostOption: Option[String]         = self.hostOption
      def pathPrefix: Path                   = self.pathPrefix
      def portOption: Option[Int]            = self.portOption
      def queries: QueryParams               = self.queries
      def schemeOption: Option[Scheme]       = self.schemeOption
      def sslConfig: Option[ClientSSLConfig] = self.sslConfig
      def requestInternal(
        body: In,
        headers: Headers,
        hostOption: Option[String],
        method: Method,
        pathPrefix: Path,
        portOption: Option[Int],
        queries: QueryParams,
        schemeOption: Option[Scheme],
        sslConfig: Option[ClientSSLConfig],
        version: Version,
      )(implicit trace: Trace): ZIO[Env1, Err1, Out2] =
        self
          .requestInternal(
            body,
            headers,
            hostOption,
            method,
            pathPrefix,
            portOption,
            queries,
            schemeOption,
            sslConfig,
            version,
          )
          .flatMap(f)
      protected def socketInternal[Env2 <: Env1](
        app: SocketApp[Env2],
        headers: Headers,
        hostOption: Option[String],
        pathPrefix: Path,
        portOption: Option[Int],
        queries: QueryParams,
        schemeOption: Option[Scheme],
        version: Version,
      )(implicit trace: Trace): ZIO[Env2 with Scope, Err1, Out2] =
        self
          .socketInternal(
            app,
            headers,
            hostOption,
            pathPrefix,
            portOption,
            queries,
            schemeOption,
            version,
          )
          .flatMap(f)
    }

  final def path(segment: String): ZClient[Env, In, Err, Out] =
    copy(pathPrefix = pathPrefix / segment)

  final def put(pathSuffix: String)(body: In)(implicit trace: Trace): ZIO[Env, Err, Out] =
    request(Method.PUT, pathSuffix, body)

  final def port(port: Int): ZClient[Env, In, Err, Out] =
    copy(portOption = Some(port))

  def query(key: String, value: String): ZClient[Env, In, Err, Out] =
    copy(queries = queries.add(key, value))

  final def refineOrDie[Err2](
    pf: PartialFunction[Err, Err2],
  )(implicit ev1: Err IsSubtypeOfError Throwable, ev2: CanFail[Err], trace: Trace): ZClient[Env, In, Err2, Out] =
    new ZClient[Env, In, Err2, Out] {
      def headers: Headers                   = self.headers
      def hostOption: Option[String]         = self.hostOption
      def pathPrefix: Path                   = self.pathPrefix
      def portOption: Option[Int]            = self.portOption
      def queries: QueryParams               = self.queries
      def schemeOption: Option[Scheme]       = self.schemeOption
      def sslConfig: Option[ClientSSLConfig] = self.sslConfig
      def requestInternal(
        body: In,
        headers: Headers,
        hostOption: Option[String],
        method: Method,
        pathPrefix: Path,
        portOption: Option[Int],
        queries: QueryParams,
        schemeOption: Option[Scheme],
        sslConfig: Option[ClientSSLConfig],
        version: Version,
      )(implicit trace: Trace): ZIO[Env, Err2, Out] =
        self
          .requestInternal(
            body,
            headers,
            hostOption,
            method,
            pathPrefix,
            portOption,
            queries,
            schemeOption,
            sslConfig,
            version,
          )
          .refineOrDie(pf)
      protected def socketInternal[Env1 <: Env](
        app: SocketApp[Env1],
        headers: Headers,
        hostOption: Option[String],
        pathPrefix: Path,
        portOption: Option[Int],
        queries: QueryParams,
        schemeOption: Option[Scheme],
        version: Version,
      )(implicit trace: Trace): ZIO[Env1 with Scope, Err2, Out] =
        self
          .socketInternal(
            app,
            headers,
            hostOption,
            pathPrefix,
            portOption,
            queries,
            schemeOption,
            version,
          )
          .refineOrDie(pf)
    }

  final def request(method: Method, pathSuffix: String, body: In)(implicit trace: Trace): ZIO[Env, Err, Out] =
    requestInternal(
      body,
      headers,
      hostOption,
      method,
      pathPrefix / pathSuffix,
      portOption,
      queries,
      schemeOption,
      sslConfig,
      Version.Http_1_1,
    )

  final def request(request: Request)(implicit ev: Body <:< In, trace: Trace): ZIO[Env, Err, Out] = {
    requestInternal(
      ev(request.body),
      headers ++ request.headers,
      request.url.host,
      request.method,
      pathPrefix ++ request.path,
      request.url.port,
      queries ++ request.url.queryParams,
      request.url.scheme,
      sslConfig,
      request.version,
    )
  }

  final def retry[Env1 <: Env](policy: Schedule[Env1, Err, Any]): ZClient[Env1, In, Err, Out] =
    new ZClient[Env1, In, Err, Out] {
      def headers: Headers                   = self.headers
      def hostOption: Option[String]         = self.hostOption
      def pathPrefix: Path                   = self.pathPrefix
      def portOption: Option[Int]            = self.portOption
      def queries: QueryParams               = self.queries
      def schemeOption: Option[Scheme]       = self.schemeOption
      def sslConfig: Option[ClientSSLConfig] = self.sslConfig
      def requestInternal(
        body: In,
        headers: Headers,
        hostOption: Option[String],
        method: Method,
        pathPrefix: Path,
        portOption: Option[Int],
        queries: QueryParams,
        schemeOption: Option[Scheme],
        sslConfig: Option[ClientSSLConfig],
        version: Version,
      )(implicit trace: Trace): ZIO[Env1, Err, Out] =
        self
          .requestInternal(
            body,
            headers,
            hostOption,
            method,
            pathPrefix,
            portOption,
            queries,
            schemeOption,
            sslConfig,
            version,
          )
          .retry(policy)
      def socketInternal[Env2 <: Env1](
        app: SocketApp[Env2],
        headers: Headers,
        hostOption: Option[String],
        pathPrefix: Path,
        portOption: Option[Int],
        queries: QueryParams,
        schemeOption: Option[Scheme],
        version: Version,
      )(implicit trace: Trace): ZIO[Env2 with Scope, Err, Out] =
        self
          .socketInternal(
            app,
            headers,
            hostOption,
            pathPrefix,
            portOption,
            queries,
            schemeOption,
            version,
          )
          .retry(policy)
    }

  final def scheme(scheme: Scheme): ZClient[Env, In, Err, Out] =
    copy(schemeOption = Some(scheme))

  final def socket[Env1 <: Env](
    pathSuffix: String,
  )(app: SocketApp[Env1])(implicit trace: Trace): ZIO[Env1 with Scope, Err, Out] =
    socketInternal(
      app,
      headers,
      hostOption,
      pathPrefix / pathSuffix,
      portOption,
      queries,
      schemeOption,
      Version.Http_1_1,
    )

  final def socket[Env1 <: Env](
    url: String,
    app: SocketApp[Env1],
    headers: Headers = Headers.empty,
  )(implicit trace: Trace, unsafe: Unsafe): ZIO[Env1 with Scope, Err, Out] =
    for {
      url <- ZIO.fromEither(URL.fromString(url)).orDie
      out <- socketInternal(
        app,
        headers,
        url.host,
        pathPrefix ++ url.path,
        url.port,
        queries ++ url.queryParams,
        url.scheme,
        Version.Http_1_1,
      )
    } yield out

  final def ssl(ssl: ClientSSLConfig): ZClient[Env, In, Err, Out] =
    copy(sslConfig = Some(ssl))

  final def uri(uri: URI): ZClient[Env, In, Err, Out] =
    copy(
      hostOption = Option(uri.getHost),
      pathPrefix = pathPrefix ++ Path.decode(uri.getRawPath),
      portOption = Option(uri.getPort).filter(_ != -1).orElse(Scheme.decode(uri.getScheme).map(_.port)),
      queries = queries ++ QueryParams.decode(uri.getRawQuery),
    )

  final def url(url: URL): ZClient[Env, In, Err, Out] =
    copy(
      hostOption = url.host,
      pathPrefix = pathPrefix ++ url.path,
      portOption = url.port,
      queries = queries ++ url.queryParams,
    )

  protected def requestInternal(
    body: In,
    headers: Headers,
    hostOption: Option[String],
    method: Method,
    pathPrefix: Path,
    portOption: Option[Int],
    queries: QueryParams,
    schemeOption: Option[Scheme],
    sslConfig: Option[ClientSSLConfig],
    version: Version,
  )(implicit trace: Trace): ZIO[Env, Err, Out]

  protected def socketInternal[Env1 <: Env](
    app: SocketApp[Env1],
    headers: Headers,
    hostOption: Option[String],
    pathPrefix: Path,
    portOption: Option[Int],
    queries: QueryParams,
    schemeOption: Option[Scheme],
    version: Version,
  )(implicit trace: Trace): ZIO[Env1 with Scope, Err, Out]

  private final def copy(
    headers: Headers = headers,
    hostOption: Option[String] = hostOption,
    pathPrefix: Path = pathPrefix,
    portOption: Option[Int] = portOption,
    queries: QueryParams = queries,
    schemeOption: Option[Scheme] = schemeOption,
    sslConfig: Option[ClientSSLConfig] = sslConfig,
  ): ZClient[Env, In, Err, Out] =
    ZClient.Proxy[Env, In, Err, Out](
      self,
      headers,
      hostOption,
      pathPrefix,
      portOption,
      queries,
      schemeOption,
      sslConfig,
    )
}

object ZClient {

  private final case class Proxy[-Env, -In, +Err, +Out](
    client: ZClient[Env, In, Err, Out],
    headers: Headers,
    hostOption: Option[String],
    pathPrefix: Path,
    portOption: Option[Int],
    queries: QueryParams,
    schemeOption: Option[Scheme],
    sslConfig: Option[ClientSSLConfig],
  ) extends ZClient[Env, In, Err, Out] {

    def requestInternal(
      body: In,
      headers: Headers,
      hostOption: Option[String],
      method: Method,
      path: Path,
      portOption: Option[Int],
      queries: QueryParams,
      schemeOption: Option[Scheme],
      sslConfig: Option[ClientSSLConfig],
      version: Version,
    )(implicit trace: Trace): ZIO[Env, Err, Out] =
      client.requestInternal(
        body,
        headers,
        hostOption,
        method,
        path,
        portOption,
        queries,
        schemeOption,
        sslConfig,
        version,
      )

    protected def socketInternal[Env1 <: Env](
      app: SocketApp[Env1],
      headers: Headers,
      hostOption: Option[String],
      pathPrefix: Path,
      portOption: Option[Int],
      queries: QueryParams,
      schemeOption: Option[Scheme],
      version: Version,
    )(implicit trace: Trace): ZIO[Env1 with Scope, Err, Out] =
      client.socketInternal(app, headers, hostOption, pathPrefix, portOption, queries, schemeOption, version)

  }

  final case class ClientLive(
    settings: ClientConfig,
    runtime: Runtime[Any],
    rtm: NettyRuntime,
    connectionPool: ConnectionPool,
  ) extends Client
      with ClientRequestEncoder {
    val headers: Headers                   = Headers.empty
    val hostOption: Option[String]         = None
    val pathPrefix: Path                   = Path.empty
    val portOption: Option[Int]            = None
    val queries: QueryParams               = QueryParams.empty
    val schemeOption: Option[Scheme]       = None
    val sslConfig: Option[ClientSSLConfig] = None

    def requestInternal(
      body: Body,
      headers: Headers,
      hostOption: Option[String],
      method: Method,
      path: Path,
      portOption: Option[Int],
      queries: QueryParams,
      schemeOption: Option[Scheme],
      sslConfig: Option[ClientSSLConfig],
      version: Version,
    )(implicit trace: Trace): ZIO[Any, Throwable, Response] = {

      for {
        host     <- ZIO.fromOption(hostOption).orElseFail(new IllegalArgumentException("Host is required"))
        port     <- ZIO.fromOption(portOption).orElseSucceed(sslConfig.fold(80)(_ => 443))
        response <- requestAsync(
          Request
            .default(
              method,
              URL(path, URL.Location.Absolute(schemeOption.getOrElse(Scheme.HTTP), host, port)).setQueryParams(queries),
              body,
            )
            .copy(
              version = version,
              headers = headers,
            ),
          sslConfig.fold(settings)(settings.ssl),
        )
      } yield response
    }

    protected override def socketInternal[R](
      app: SocketApp[R],
      headers: Headers,
      hostOption: Option[String],
      path: Path,
      portOption: Option[Int],
      queries: QueryParams,
      schemeOption: Option[Scheme],
      version: Version,
    )(implicit trace: Trace): ZIO[R with Scope, Throwable, Response] =
      for {
        env      <- ZIO.environment[R]
        location <- ZIO.fromOption {
          for {
            host   <- hostOption
            port   <- portOption
            scheme <- schemeOption
          } yield URL.Location.Absolute(scheme, host, port)
        }.orElseSucceed(URL.Location.Relative)
        res      <- requestAsync(
<<<<<<< HEAD
          Request(
            version = version,
            Method.GET,
            url = URL(path, location).setQueryParams(queries),
            headers,
          ),
=======
          Request
            .get(URL(path, location))
            .copy(
              version = version,
              headers = headers,
            ),
>>>>>>> bdad790e
          clientConfig = settings.copy(socketApp = Some(app.provideEnvironment(env))),
        ).withFinalizer(_.close.orDie)
      } yield res

    private def requestAsync(request: Request, clientConfig: ClientConfig): ZIO[Any, Throwable, Response] =
      for {
<<<<<<< HEAD
        onResponse <- Promise.make[Throwable, Response]
        jReq       <- encode(request)
        _          <- internalRequest(request, jReq, onResponse, clientConfig)(Unsafe.unsafe)
          .catchAll(cause => onResponse.fail(cause))
        res        <- onResponse.await
=======
        promise <- Promise.make[Throwable, Response]
        jReq    <- encode(request)
        _       <- NettyFutureExecutor
          .executed(internalRequest(request, jReq, promise, clientConfig)(Unsafe.unsafe, trace))
          .catchAll(cause => promise.fail(cause))
        res     <- promise.await
>>>>>>> bdad790e
      } yield res

    /**
     * It handles both - Websocket and HTTP requests.
     */
    private def internalRequest(
      req: Request,
      jReq: FullHttpRequest,
      onResponse: Promise[Throwable, Response],
      clientConfig: ClientConfig,
<<<<<<< HEAD
    )(implicit unsafe: Unsafe): ZIO[Any, Throwable, Unit] = {
      req.url.kind match {
        case location: Location.Absolute =>
          for {
            onComplete   <- Promise.make[Throwable, ChannelState]
            channelScope <- Scope.make
            _            <- ZIO.uninterruptibleMask { restore =>
              for {
                channel      <-
                  restore {
                    connectionPool
                      .get(
                        location,
                        clientConfig.proxy,
                        clientConfig.ssl.getOrElse(ClientSSLConfig.Default),
                      )
                      .provideEnvironment(ZEnvironment(channelScope))
                  }
                resetChannel <- ZIO.attempt {
                  requestOnChannel(
                    channel,
                    location,
                    req,
                    jReq,
                    onResponse,
                    onComplete,
                    clientConfig.useAggregator,
                    () => clientConfig.socketApp.getOrElse(SocketApp()),
                  )
                }.tapErrorCause { cause =>
                  channelScope.close(Exit.failCause(cause))
                }
                // If request registration failed we release the channel immediately.
                // Otherwise we wait for completion signal from netty in a background fiber:
                _            <-
                  onComplete.await.interruptible.exit.flatMap { exit =>
                    resetChannel
                      .zip(exit)
                      .map { case (s1, s2) => s1 && s2 }
                      .catchAll(_ =>
                        ZIO.succeed(ChannelState.Invalid),
                      ) // In case resetting the channel fails we cannot reuse it
                      .flatMap { channelState =>
                        connectionPool
                          .invalidate(channel)
                          .when(channelState == ChannelState.Invalid)
                      }
                      .flatMap { _ =>
                        channelScope.close(exit)
                      }
                      .uninterruptible
                  }.forkDaemon
              } yield ()
=======
    )(implicit unsafe: Unsafe, trace: Trace): JChannelFuture = {

      try {
        val host = req.url.host.getOrElse {
          assert(false, "Host name is required");
          ""
        }
        val port = req.url.port.getOrElse(80)

        val isWebSocket = req.url.scheme.exists(_.isWebSocket)
        val isSSL       = req.url.scheme.exists(_.isSecure)
        val isProxy     = clientConfig.proxy.isDefined

        log.debug(s"Request: [${jReq.method().asciiName()} ${req.url.encode}]")
        val initializer = new ChannelInitializer[JChannel]() {
          override def initChannel(ch: JChannel): Unit = {

            val pipeline  = ch.pipeline()
            val sslConfig = clientConfig.ssl.getOrElse(ClientSSLConfig.Default)

            // Adding proxy handler
            if (isProxy) {
              val handler: HttpProxyHandler =
                clientConfig.proxy
                  .flatMap(_.encode)
                  .getOrElse(new HttpProxyHandler(new InetSocketAddress(host, port)))

              pipeline.addLast(
                PROXY_HANDLER,
                handler,
              )
>>>>>>> bdad790e
            }
          } yield ()
        case Location.Relative           =>
          ZIO.fail(throw new IllegalArgumentException("Absolute URL is required"))
      }
    }.tapError { _ =>
      ZIO.attempt {
        if (jReq.refCnt() > 0) {
          jReq.release(jReq.refCnt()): Unit
        }
      }
    }

    private def requestOnChannel(
      channel: JChannel,
      location: URL.Location.Absolute,
      req: Request,
      jReq: FullHttpRequest,
      onResponse: Promise[Throwable, Response],
      onComplete: Promise[Throwable, ChannelState],
      useAggregator: Boolean,
      createSocketApp: () => SocketApp[Any],
    ): ZIO[Any, Throwable, ChannelState] = {
      log.debug(s"Request: [${jReq.method().asciiName()} ${req.url.encode}]")

      val pipeline                              = channel.pipeline()
      val toRemove: mutable.Set[ChannelHandler] = new mutable.HashSet[ChannelHandler]()

      // ObjectAggregator is used to work with FullHttpRequests and FullHttpResponses
      // This is also required to make WebSocketHandlers work
      if (useAggregator) {
        val httpObjectAggregator = new HttpObjectAggregator(Int.MaxValue)
        val clientInbound = new ClientInboundHandler(rtm, jReq, onResponse, onComplete, location.scheme.isWebSocket)
        pipeline.addLast(HTTP_OBJECT_AGGREGATOR, httpObjectAggregator)
        pipeline.addLast(CLIENT_INBOUND_HANDLER, clientInbound)

        toRemove.add(httpObjectAggregator)
        toRemove.add(clientInbound)
      } else {
        val flowControl   = new FlowControlHandler()
        val clientInbound = new ClientInboundStreamingHandler(rtm, req, onResponse, onComplete)

        pipeline.addLast(FLOW_CONTROL_HANDLER, flowControl)
        pipeline.addLast(CLIENT_INBOUND_HANDLER, clientInbound)

        toRemove.add(flowControl)
        toRemove.add(clientInbound)
      }

<<<<<<< HEAD
      // Add WebSocketHandlers if it's a `ws` or `wss` request
      if (location.scheme.isWebSocket) {
        val headers = req.headers.encode
        val app     = createSocketApp()
        val config  = app.protocol.clientBuilder
          .customHeaders(headers)
          .webSocketUri(req.url.encode)
          .build()
=======
            // If a https or wss request is made we need to add the ssl handler at the starting of the pipeline.
            if (isSSL)
              pipeline.addLast(
                SSL_HANDLER,
                ClientSSLConverter
                  .toNettySSLContext(sslConfig)
                  .newHandler(ch.alloc, host, port),
              )

            // Adding default client channel handlers
            // Defaults from netty:
            //   maxInitialLineLength=4096
            //   maxHeaderSize=8192
            //   maxChunkSize=8192
            // and we add: failOnMissingResponse=true
            // This way, if the server closes the connection before the whole response has been sent,
            // we get an error. (We can also handle the channelInactive callback, but since for now
            // we always buffer the whole HTTP response we can letty Netty take care of this)
            pipeline.addLast(HTTP_CLIENT_CODEC, new HttpClientCodec(4096, clientConfig.maxHeaderSize, 8192, true))

            // HttpContentDecompressor
            if (clientConfig.requestDecompression.enabled)
              pipeline.addLast(
                HTTP_REQUEST_DECOMPRESSION,
                new HttpContentDecompressor(clientConfig.requestDecompression.strict),
              )

            // ObjectAggregator is used to work with FullHttpRequests and FullHttpResponses
            // This is also required to make WebSocketHandlers work
            if (clientConfig.useAggregator) {
              pipeline.addLast(HTTP_OBJECT_AGGREGATOR, new HttpObjectAggregator(Int.MaxValue))
              pipeline
                .addLast(
                  CLIENT_INBOUND_HANDLER,
                  new ClientInboundHandler(rtm, jReq, promise, isWebSocket),
                )
            } else {

              // ClientInboundHandler is used to take ClientResponse from FullHttpResponse
              pipeline.addLast(FLOW_CONTROL_HANDLER, new FlowControlHandler())
              pipeline
                .addLast(
                  CLIENT_INBOUND_HANDLER,
                  new ClientInboundStreamingHandler(rtm, req, promise),
                )
>>>>>>> bdad790e

        // Handles the heavy lifting required to upgrade the connection to a WebSocket connection

        val webSocketClientProtocol = new WebSocketClientProtocolHandler(config)
        val webSocket               = new WebSocketAppHandler(rtm, app, true)

        pipeline.addLast(WEB_SOCKET_CLIENT_PROTOCOL_HANDLER, webSocketClientProtocol)
        pipeline.addLast(WEB_SOCKET_HANDLER, webSocket)

        toRemove.add(webSocketClientProtocol)
        toRemove.add(webSocket)

        pipeline.fireChannelRegistered()
        pipeline.fireChannelActive()

        ZIO.succeed(
          ChannelState.Invalid,
        ) // channel becomes invalid - reuse of websocket channels not supported currently
      } else {

        pipeline.fireChannelRegistered()
        pipeline.fireChannelActive()

        val frozenToRemove = toRemove.toSet

        ZIO.attempt {
          frozenToRemove.foreach(pipeline.remove)
          ChannelState.Reusable // channel can be reused
        }
      }
    }
  }

  def request(
    url: String,
    method: Method = Method.GET,
    headers: Headers = Headers.empty,
    content: Body = Body.empty,
    addZioUserAgentHeader: Boolean = false,
  )(implicit trace: Trace): ZIO[Client, Throwable, Response] = {
    for {
      uri      <- ZIO.fromEither(URL.fromString(url))
      response <- ZIO.serviceWithZIO[Client](
        _.request(
<<<<<<< HEAD
          Request(
            version = Version.Http_1_1,
            method = method,
            url = uri,
            headers = headers.combineIf(addZioUserAgentHeader)(Client.defaultUAHeader),
            body = content,
          ),
=======
          Request
            .default(method, uri, content)
            .copy(
              headers = headers.combineIf(addZioUserAgentHeader)(Client.defaultUAHeader),
            ),
>>>>>>> bdad790e
        ),
      )
    } yield response

  }

  def request(
    request: Request,
  )(implicit trace: Trace): ZIO[Client, Throwable, Response] = ZIO.serviceWithZIO[Client](_.request(request))

  def socket[R](
    url: String,
    app: SocketApp[R],
    headers: Headers = Headers.empty,
  )(implicit trace: Trace): ZIO[R with Client with Scope, Throwable, Response] =
    Unsafe.unsafe { implicit u =>
      ZIO.serviceWithZIO[Client](_.socket(url, app, headers))
    }

  val live: ZLayer[ClientConfig with ConnectionPool with NettyRuntime, Throwable, Client] = {
    implicit val trace = Trace.empty
    ZLayer {
      for {
        settings       <- ZIO.service[ClientConfig]
        runtime        <- ZIO.runtime[Any]
        zx             <- ZIO.service[NettyRuntime]
        connectionPool <- ZIO.service[ConnectionPool]
      } yield ClientLive(settings, runtime, zx, connectionPool)
    }
  }

  val fromConfig = {
    implicit val trace = Trace.empty
    EventLoopGroups.fromConfig >+> ChannelFactories.Client.fromConfig >+> NettyRuntime.usingDedicatedThreadPool >>> live
  }

  val default = {
    implicit val trace = Trace.empty
<<<<<<< HEAD
    ClientConfig.default >+> ConnectionPool.disabled >+> NettyRuntime.usingDedicatedThreadPool >>> live
=======
    ClientConfig.default >>> fromConfig
>>>>>>> bdad790e
  }

  val zioHttpVersion: CharSequence           = Client.getClass().getPackage().getImplementationVersion()
  val zioHttpVersionNormalized: CharSequence = Option(zioHttpVersion).getOrElse("")

  val scalaVersion: CharSequence   = util.Properties.versionString
  val userAgentValue: CharSequence = s"Zio-Http-Client ${zioHttpVersionNormalized} Scala $scalaVersion"
  val defaultUAHeader: Headers     = Headers(HeaderNames.userAgent, userAgentValue)

  private[zio] val log = Log.withTags("Client")

}<|MERGE_RESOLUTION|>--- conflicted
+++ resolved
@@ -548,41 +548,25 @@
           } yield URL.Location.Absolute(scheme, host, port)
         }.orElseSucceed(URL.Location.Relative)
         res      <- requestAsync(
-<<<<<<< HEAD
-          Request(
-            version = version,
-            Method.GET,
-            url = URL(path, location).setQueryParams(queries),
-            headers,
-          ),
-=======
           Request
             .get(URL(path, location))
             .copy(
               version = version,
               headers = headers,
             ),
->>>>>>> bdad790e
           clientConfig = settings.copy(socketApp = Some(app.provideEnvironment(env))),
         ).withFinalizer(_.close.orDie)
       } yield res
 
-    private def requestAsync(request: Request, clientConfig: ClientConfig): ZIO[Any, Throwable, Response] =
+    private def requestAsync(request: Request, clientConfig: ClientConfig)(implicit
+      trace: Trace,
+    ): ZIO[Any, Throwable, Response] =
       for {
-<<<<<<< HEAD
         onResponse <- Promise.make[Throwable, Response]
         jReq       <- encode(request)
-        _          <- internalRequest(request, jReq, onResponse, clientConfig)(Unsafe.unsafe)
+        _          <- internalRequest(request, jReq, onResponse, clientConfig)(Unsafe.unsafe, trace)
           .catchAll(cause => onResponse.fail(cause))
         res        <- onResponse.await
-=======
-        promise <- Promise.make[Throwable, Response]
-        jReq    <- encode(request)
-        _       <- NettyFutureExecutor
-          .executed(internalRequest(request, jReq, promise, clientConfig)(Unsafe.unsafe, trace))
-          .catchAll(cause => promise.fail(cause))
-        res     <- promise.await
->>>>>>> bdad790e
       } yield res
 
     /**
@@ -593,8 +577,7 @@
       jReq: FullHttpRequest,
       onResponse: Promise[Throwable, Response],
       clientConfig: ClientConfig,
-<<<<<<< HEAD
-    )(implicit unsafe: Unsafe): ZIO[Any, Throwable, Unit] = {
+    )(implicit unsafe: Unsafe, trace: Trace): ZIO[Any, Throwable, Unit] = {
       req.url.kind match {
         case location: Location.Absolute =>
           for {
@@ -609,6 +592,8 @@
                         location,
                         clientConfig.proxy,
                         clientConfig.ssl.getOrElse(ClientSSLConfig.Default),
+                        clientConfig.maxHeaderSize,
+                        clientConfig.requestDecompression,
                       )
                       .provideEnvironment(ZEnvironment(channelScope))
                   }
@@ -647,39 +632,6 @@
                       .uninterruptible
                   }.forkDaemon
               } yield ()
-=======
-    )(implicit unsafe: Unsafe, trace: Trace): JChannelFuture = {
-
-      try {
-        val host = req.url.host.getOrElse {
-          assert(false, "Host name is required");
-          ""
-        }
-        val port = req.url.port.getOrElse(80)
-
-        val isWebSocket = req.url.scheme.exists(_.isWebSocket)
-        val isSSL       = req.url.scheme.exists(_.isSecure)
-        val isProxy     = clientConfig.proxy.isDefined
-
-        log.debug(s"Request: [${jReq.method().asciiName()} ${req.url.encode}]")
-        val initializer = new ChannelInitializer[JChannel]() {
-          override def initChannel(ch: JChannel): Unit = {
-
-            val pipeline  = ch.pipeline()
-            val sslConfig = clientConfig.ssl.getOrElse(ClientSSLConfig.Default)
-
-            // Adding proxy handler
-            if (isProxy) {
-              val handler: HttpProxyHandler =
-                clientConfig.proxy
-                  .flatMap(_.encode)
-                  .getOrElse(new HttpProxyHandler(new InetSocketAddress(host, port)))
-
-              pipeline.addLast(
-                PROXY_HANDLER,
-                handler,
-              )
->>>>>>> bdad790e
             }
           } yield ()
         case Location.Relative           =>
@@ -702,7 +654,7 @@
       onComplete: Promise[Throwable, ChannelState],
       useAggregator: Boolean,
       createSocketApp: () => SocketApp[Any],
-    ): ZIO[Any, Throwable, ChannelState] = {
+    )(implicit trace: Trace): ZIO[Any, Throwable, ChannelState] = {
       log.debug(s"Request: [${jReq.method().asciiName()} ${req.url.encode}]")
 
       val pipeline                              = channel.pipeline()
@@ -729,7 +681,6 @@
         toRemove.add(clientInbound)
       }
 
-<<<<<<< HEAD
       // Add WebSocketHandlers if it's a `ws` or `wss` request
       if (location.scheme.isWebSocket) {
         val headers = req.headers.encode
@@ -738,53 +689,6 @@
           .customHeaders(headers)
           .webSocketUri(req.url.encode)
           .build()
-=======
-            // If a https or wss request is made we need to add the ssl handler at the starting of the pipeline.
-            if (isSSL)
-              pipeline.addLast(
-                SSL_HANDLER,
-                ClientSSLConverter
-                  .toNettySSLContext(sslConfig)
-                  .newHandler(ch.alloc, host, port),
-              )
-
-            // Adding default client channel handlers
-            // Defaults from netty:
-            //   maxInitialLineLength=4096
-            //   maxHeaderSize=8192
-            //   maxChunkSize=8192
-            // and we add: failOnMissingResponse=true
-            // This way, if the server closes the connection before the whole response has been sent,
-            // we get an error. (We can also handle the channelInactive callback, but since for now
-            // we always buffer the whole HTTP response we can letty Netty take care of this)
-            pipeline.addLast(HTTP_CLIENT_CODEC, new HttpClientCodec(4096, clientConfig.maxHeaderSize, 8192, true))
-
-            // HttpContentDecompressor
-            if (clientConfig.requestDecompression.enabled)
-              pipeline.addLast(
-                HTTP_REQUEST_DECOMPRESSION,
-                new HttpContentDecompressor(clientConfig.requestDecompression.strict),
-              )
-
-            // ObjectAggregator is used to work with FullHttpRequests and FullHttpResponses
-            // This is also required to make WebSocketHandlers work
-            if (clientConfig.useAggregator) {
-              pipeline.addLast(HTTP_OBJECT_AGGREGATOR, new HttpObjectAggregator(Int.MaxValue))
-              pipeline
-                .addLast(
-                  CLIENT_INBOUND_HANDLER,
-                  new ClientInboundHandler(rtm, jReq, promise, isWebSocket),
-                )
-            } else {
-
-              // ClientInboundHandler is used to take ClientResponse from FullHttpResponse
-              pipeline.addLast(FLOW_CONTROL_HANDLER, new FlowControlHandler())
-              pipeline
-                .addLast(
-                  CLIENT_INBOUND_HANDLER,
-                  new ClientInboundStreamingHandler(rtm, req, promise),
-                )
->>>>>>> bdad790e
 
         // Handles the heavy lifting required to upgrade the connection to a WebSocket connection
 
@@ -829,21 +733,11 @@
       uri      <- ZIO.fromEither(URL.fromString(url))
       response <- ZIO.serviceWithZIO[Client](
         _.request(
-<<<<<<< HEAD
-          Request(
-            version = Version.Http_1_1,
-            method = method,
-            url = uri,
-            headers = headers.combineIf(addZioUserAgentHeader)(Client.defaultUAHeader),
-            body = content,
-          ),
-=======
           Request
             .default(method, uri, content)
             .copy(
               headers = headers.combineIf(addZioUserAgentHeader)(Client.defaultUAHeader),
             ),
->>>>>>> bdad790e
         ),
       )
     } yield response
@@ -875,18 +769,18 @@
     }
   }
 
-  val fromConfig = {
+  val fromConfig: ZLayer[
+    Scope with EventLoopGroups.Config with ChannelType.Config with ConnectionPool with ClientConfig,
+    Throwable,
+    Client,
+  ] = {
     implicit val trace = Trace.empty
     EventLoopGroups.fromConfig >+> ChannelFactories.Client.fromConfig >+> NettyRuntime.usingDedicatedThreadPool >>> live
   }
 
-  val default = {
+  val default: ZLayer[Scope, Throwable, Client] = {
     implicit val trace = Trace.empty
-<<<<<<< HEAD
-    ClientConfig.default >+> ConnectionPool.disabled >+> NettyRuntime.usingDedicatedThreadPool >>> live
-=======
-    ClientConfig.default >>> fromConfig
->>>>>>> bdad790e
+    ClientConfig.default >+> ConnectionPool.disabled >>> live
   }
 
   val zioHttpVersion: CharSequence           = Client.getClass().getPackage().getImplementationVersion()
