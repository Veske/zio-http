--- conflicted
+++ resolved
@@ -5,14 +5,10 @@
 import io.netty.handler.codec.http.websocketx.WebSocketClientProtocolHandler
 import io.netty.handler.flow.FlowControlHandler
 import zio._
-<<<<<<< HEAD
 import zio.http.URL.Location
-import zio.http.service.ClientSSLHandler.ClientSSLOptions
-=======
 import zio.http.netty.client.ClientSSLHandler.ClientSSLOptions
 import zio.http.netty.client._
 import zio.http.netty.{NettyRuntime, _}
->>>>>>> 95646b2d
 import zio.http.service._
 import zio.http.socket.SocketApp
 
@@ -144,15 +140,9 @@
 
   final case class ClientLive(
     settings: ClientConfig,
-<<<<<<< HEAD
     runtime: Runtime[Any],
-    rtm: HttpRuntime[Any],
+    rtm: NettyRuntime,
     connectionPool: ConnectionPool,
-=======
-    rtm: NettyRuntime,
-    cf: JChannelFactory[JChannel],
-    el: JEventLoopGroup,
->>>>>>> 95646b2d
   ) extends Client
       with ClientRequestEncoder {
     val headers: Headers                    = Headers.empty
@@ -209,20 +199,11 @@
 
     private def requestAsync(request: Request, clientConfig: ClientConfig): ZIO[Any, Throwable, Response] =
       for {
-<<<<<<< HEAD
         onResponse <- Promise.make[Throwable, Response]
         jReq       <- encode(request)
         _          <- internalRequest(request, jReq, onResponse, clientConfig)(Unsafe.unsafe)
           .catchAll(cause => onResponse.fail(cause))
         res        <- onResponse.await
-=======
-        promise <- Promise.make[Throwable, Response]
-        jReq    <- encode(request)
-        _       <- NettyFutureExecutor
-          .executed(internalRequest(request, jReq, promise, clientConfig)(Unsafe.unsafe))
-          .catchAll(cause => promise.fail(cause))
-        res     <- promise.await
->>>>>>> 95646b2d
       } yield res
 
     /**
@@ -387,32 +368,18 @@
       ZIO.serviceWithZIO[Client](_.socket(url, app, headers))
     }
 
-<<<<<<< HEAD
-  val live: ZLayer[ClientConfig with ConnectionPool, Throwable, Client] =
+  val live: ZLayer[ClientConfig with ConnectionPool with NettyRuntime, Throwable, Client] =
     ZLayer {
       for {
         settings       <- ZIO.service[ClientConfig]
         runtime        <- ZIO.runtime[Any]
-        zx             <- HttpRuntime.default[Any]
+        zx             <- ZIO.service[NettyRuntime]
         connectionPool <- ZIO.service[ConnectionPool]
       } yield ClientLive(settings, runtime, zx, connectionPool)
     }
 
-  val default = ClientConfig.default >+> ConnectionPool.disabled >>> live
-=======
-  val live: ZLayer[ClientConfig with ChannelFactory with EventLoopGroup with NettyRuntime, Throwable, Client] =
-    ZLayer {
-      for {
-        settings       <- ZIO.service[ClientConfig]
-        channelFactory <- ZIO.service[ChannelFactory]
-        eventLoopGroup <- ZIO.service[EventLoopGroup]
-        zx             <- ZIO.service[NettyRuntime]
-      } yield ClientLive(settings, zx, channelFactory, eventLoopGroup)
-    }
-
   val default =
-    ClientConfig.default >+> EventLoopGroups.fromConfig >+> ChannelFactories.Client.fromConfig >+> NettyRuntime.usingDedicatedThreadPool >>> live
->>>>>>> 95646b2d
+    ClientConfig.default >+> ConnectionPool.disabled >+> NettyRuntime.usingDedicatedThreadPool >>> live
 
   val zioHttpVersion: CharSequence           = Client.getClass().getPackage().getImplementationVersion()
   val zioHttpVersionNormalized: CharSequence = Option(zioHttpVersion).getOrElse("")
