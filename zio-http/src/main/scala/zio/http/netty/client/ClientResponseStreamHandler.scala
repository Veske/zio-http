package zio.http.netty.client

import io.netty.buffer.ByteBufUtil
import io.netty.channel._
import io.netty.handler.codec.http.{HttpContent, LastHttpContent}
import zio.http.Body.UnsafeAsync
<<<<<<< HEAD
import zio.http.netty.{NettyFutureExecutor, NettyRuntime}
import zio.{Chunk, Promise, Unsafe}
=======
import zio.stacktracer.TracingImplicits.disableAutoTrace // scalafix:ok;
>>>>>>> 0bf3168b

final class ClientResponseStreamHandler(
  val callback: UnsafeAsync,
  zExec: NettyRuntime,
  onComplete: Promise[Throwable, ChannelState],
  keepAlive: Boolean,
) extends SimpleChannelInboundHandler[HttpContent](false) { self =>

  private val unsafeClass: Unsafe = Unsafe.unsafe

  override def channelRead0(
    ctx: ChannelHandlerContext,
    msg: HttpContent,
  ): Unit = {
    val isLast = msg.isInstanceOf[LastHttpContent]
    val chunk  = Chunk.fromArray(ByteBufUtil.getBytes(msg.content()))
    callback(ctx.channel(), chunk, isLast)
    if (isLast) {
      ctx.channel().pipeline().remove(self)

      if (keepAlive)
        zExec.runUninterruptible(ctx)(onComplete.succeed(ChannelState.Reusable))(unsafeClass)
      else {
        zExec.runUninterruptible(ctx)(
          NettyFutureExecutor
            .executed(ctx.close())
            .as(ChannelState.Invalid)
            .exit
            .flatMap(onComplete.done(_)),
        )(unsafeClass)
      }
    }: Unit
  }

  override def handlerAdded(ctx: ChannelHandlerContext): Unit = {
    ctx.read(): Unit
  }

  override def exceptionCaught(ctx: ChannelHandlerContext, cause: Throwable): Unit = {
    zExec.runUninterruptible(ctx)(onComplete.fail(cause))(unsafeClass)
  }
}<|MERGE_RESOLUTION|>--- conflicted
+++ resolved
@@ -4,19 +4,17 @@
 import io.netty.channel._
 import io.netty.handler.codec.http.{HttpContent, LastHttpContent}
 import zio.http.Body.UnsafeAsync
-<<<<<<< HEAD
 import zio.http.netty.{NettyFutureExecutor, NettyRuntime}
-import zio.{Chunk, Promise, Unsafe}
-=======
+import zio.{Chunk, Promise, Trace, Unsafe}
 import zio.stacktracer.TracingImplicits.disableAutoTrace // scalafix:ok;
->>>>>>> 0bf3168b
 
 final class ClientResponseStreamHandler(
   val callback: UnsafeAsync,
   zExec: NettyRuntime,
   onComplete: Promise[Throwable, ChannelState],
   keepAlive: Boolean,
-) extends SimpleChannelInboundHandler[HttpContent](false) { self =>
+)(implicit trace: Trace)
+    extends SimpleChannelInboundHandler[HttpContent](false) { self =>
 
   private val unsafeClass: Unsafe = Unsafe.unsafe
 
@@ -31,7 +29,7 @@
       ctx.channel().pipeline().remove(self)
 
       if (keepAlive)
-        zExec.runUninterruptible(ctx)(onComplete.succeed(ChannelState.Reusable))(unsafeClass)
+        zExec.runUninterruptible(ctx)(onComplete.succeed(ChannelState.Reusable))(unsafeClass, trace)
       else {
         zExec.runUninterruptible(ctx)(
           NettyFutureExecutor
@@ -39,7 +37,7 @@
             .as(ChannelState.Invalid)
             .exit
             .flatMap(onComplete.done(_)),
-        )(unsafeClass)
+        )(unsafeClass, trace)
       }
     }: Unit
   }
@@ -49,6 +47,6 @@
   }
 
   override def exceptionCaught(ctx: ChannelHandlerContext, cause: Throwable): Unit = {
-    zExec.runUninterruptible(ctx)(onComplete.fail(cause))(unsafeClass)
+    zExec.runUninterruptible(ctx)(onComplete.fail(cause))(unsafeClass, trace)
   }
 }