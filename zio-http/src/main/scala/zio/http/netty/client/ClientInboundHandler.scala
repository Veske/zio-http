--- conflicted
+++ resolved
@@ -4,12 +4,8 @@
 import io.netty.handler.codec.http.{FullHttpRequest, FullHttpResponse, HttpUtil}
 import zio._
 import zio.http.Response
-<<<<<<< HEAD
 import zio.http.netty.{NettyFutureExecutor, NettyRuntime}
-=======
-import zio.http.netty.NettyRuntime
 import zio.stacktracer.TracingImplicits.disableAutoTrace // scalafix:ok;
->>>>>>> 0bf3168b
 
 /**
  * Handles HTTP response
@@ -42,13 +38,9 @@
     msg.touch("handlers.ClientInboundHandler-channelRead0")
     // NOTE: The promise is made uninterruptible to be able to complete the promise in a error situation.
     // It allows to avoid loosing the message from pipeline in case the channel pipeline is closed due to an error.
-<<<<<<< HEAD
     zExec.runUninterruptible(ctx) {
       onResponse.succeed(Response.unsafe.fromJResponse(ctx, msg))
-    }(unsafeClass)
-=======
-    zExec.runUninterruptible(ctx)(promise.succeed(Response.unsafe.fromJResponse(ctx, msg)))(unsafeClass, trace)
->>>>>>> 0bf3168b
+    }(unsafeClass, trace)
 
     if (isWebSocket) {
       ctx.fireChannelRead(msg.retain())
@@ -64,9 +56,9 @@
           .as(ChannelState.Invalid)
           .exit
           .flatMap(onComplete.done(_)),
-      )(unsafeClass)
+      )(unsafeClass, trace)
     } else {
-      zExec.runUninterruptible(ctx)(onComplete.succeed(ChannelState.Reusable))(unsafeClass)
+      zExec.runUninterruptible(ctx)(onComplete.succeed(ChannelState.Reusable))(unsafeClass, trace)
     }
 
   }
@@ -74,7 +66,7 @@
   override def exceptionCaught(ctx: ChannelHandlerContext, error: Throwable): Unit = {
     zExec.runUninterruptible(ctx)(
       onResponse.fail(error) *> onComplete.fail(error),
-    )(unsafeClass)
+    )(unsafeClass, trace)
     releaseRequest()
   }
 
